--- conflicted
+++ resolved
@@ -2545,14 +2545,7 @@
         if self.media_type == 'audio':
             return f"stego_output_{timestamp}.wav"
         if self.media_type == 'video':
-<<<<<<< HEAD
-            cover_path = getattr(self.media_drop_widget, 'media_path', None)
-            cover_ext = os.path.splitext(cover_path)[1].lower() if cover_path else ''
-            ext = '.mp4' if cover_ext == '.mp4' else '.avi'
-            return f"stego_output_{timestamp}{ext}"
-=======
             return f"stego_output_{timestamp}.avi"
->>>>>>> 17cddac2
         return f"stego_output_{timestamp}.png"
 
     def choose_output_path(self):
@@ -2563,15 +2556,8 @@
             default_name = "stego_output.wav"
         elif self.media_type == 'video':
             title = "Save Steganographic Video"
-<<<<<<< HEAD
-            cover_path = getattr(self.media_drop_widget, 'media_path', None)
-            cover_ext = os.path.splitext(cover_path)[1].lower() if cover_path else ''
-            filt = "Video Files (*.mp4 *.avi);;MP4 Files (*.mp4);;AVI Files (*.avi);;All Files (*)"
-            default_name = f"stego_output{'.mp4' if cover_ext == '.mp4' else '.avi'}"
-=======
             filt = "AVI Files (*.avi);;MP4 Files (*.mp4);;All Files (*)"
             default_name = "stego_output.avi"
->>>>>>> 17cddac2
         else:
             title = "Save Steganographic Image"
             filt = "PNG Files (*.png);;JPEG Files (*.jpg);;All Files (*)"
