--- conflicted
+++ resolved
@@ -2306,7 +2306,6 @@
                     extras.append(converted_note)
 
                 cover_message = " ".join([summary] + extras) if extras else summary
-<<<<<<< HEAD
             else:
                 print('[Image] Error loading image')
                 cover_message = 'Image cover could not be loaded. Try a different file.'
@@ -2356,57 +2355,6 @@
 
                 cover_message = " ".join([summary] + extras) if extras else summary
             else:
-=======
-            else:
-                print('[Image] Error loading image')
-                cover_message = 'Image cover could not be loaded. Try a different file.'
-        elif media_type == 'audio':
-            if self.machine.set_cover_audio(file_path):
-                try:
-                    self.audio_info = self.machine.get_audio_info(file_path)
-                    print(f"[Audio] Loaded: {os.path.basename(file_path)} {self.audio_info}")
-                except Exception as exc:
-                    print(f"Error reading audio info: {exc}")
-                    self.audio_info = None
-                if self.media_drop_widget.preview_widget and hasattr(self.media_drop_widget.preview_widget, 'time_selected'):
-                    try:
-                        self.media_drop_widget.preview_widget.time_selected.connect(self.on_audio_time_selected)
-                    except Exception:
-                        pass
-                if hasattr(self, 'play_cover_btn'):
-                    self.play_cover_btn.setEnabled(True)
-                self.update_capacity_panel()
-
-                details = []
-                if isinstance(self.audio_info, dict):
-                    channels = self.audio_info.get('channels')
-                    sample_rate = self.audio_info.get('sample_rate')
-                    sampwidth_bits = self.audio_info.get('sampwidth_bits')
-                    duration = self.audio_info.get('duration')
-                    if channels and sample_rate:
-                        details.append(f"{int(channels)} channel(s) @ {int(sample_rate)} Hz")
-                    elif channels:
-                        details.append(f"{int(channels)} channel(s)")
-                    if sampwidth_bits:
-                        details.append(f"{int(sampwidth_bits)}-bit samples")
-                    if duration:
-                        details.append(f"~{_format_duration(duration)}")
-
-                summary = f"Detected cover: Audio - {os.path.basename(file_path)}"
-                if details:
-                    summary += " (" + ", ".join(details) + ")"
-                summary += "."
-
-                extras = []
-                try:
-                    size_text = _human_size(os.path.getsize(file_path))
-                    extras.append(f"File size {size_text}.")
-                except Exception:
-                    pass
-
-                cover_message = " ".join([summary] + extras) if extras else summary
-            else:
->>>>>>> fe0df606
                 print('[Audio] Error loading audio')
                 cover_message = 'Audio cover could not be loaded. Try a different file.'
         elif media_type == 'video':
@@ -2543,11 +2491,7 @@
             default_name = "stego_output.wav"
         elif self.media_type == 'video':
             title = "Save Steganographic Video"
-<<<<<<< HEAD
-            filt = "AVI Files (*.avi);;All Files (*)"
-=======
             filt = "AVI Files (*.avi);;MP4 Files (*.mp4);;All Files (*)"
->>>>>>> fe0df606
             default_name = "stego_output.avi"
         else:
             title = "Save Steganographic Image"
@@ -2583,16 +2527,7 @@
             self.machine.set_payload_text(self.message_text.toPlainText())
 
         if not self.output_path.text().strip():
-<<<<<<< HEAD
-            timestamp = datetime.now().strftime("%Y%m%d_%H%M%S")
-            default_path = f"stego_output_{timestamp}.png"
-            if self.media_type == 'audio':
-                default_path = f"stego_output_{timestamp}.wav"
-            elif self.media_type == 'video':
-                default_path = f"stego_output_{timestamp}.avi"
-=======
             default_path = self._default_output_filename()
->>>>>>> fe0df606
             self.output_path.setText(default_path)
             self.machine.set_output_path(default_path)
 
@@ -2606,12 +2541,7 @@
             ok = self.machine.hide_message(start_xy=self.start_xy)
         elif self.media_type == 'audio':
             if not self.output_path.text().strip():
-<<<<<<< HEAD
-                timestamp = datetime.now().strftime("%Y%m%d_%H%M%S")
-                default_path = f"stego_output_{timestamp}.wav"
-=======
                 default_path = self._default_output_filename()
->>>>>>> fe0df606
                 self.output_path.setText(default_path)
                 self.machine.set_output_path(default_path)
             start_sample = self.start_sample if self.start_sample is not None else 0
@@ -2634,12 +2564,7 @@
                 ok = False
         elif self.media_type == 'video':
             if not self.output_path.text().strip():
-<<<<<<< HEAD
-                timestamp = datetime.now().strftime("%Y%m%d_%H%M%S")
-                default_path = f"stego_output_{timestamp}.avi"
-=======
                 default_path = self._default_output_filename()
->>>>>>> fe0df606
                 self.output_path.setText(default_path)
                 self.machine.set_output_path(default_path)
             try:
