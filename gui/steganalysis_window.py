import datetime
from pathlib import Path
import numpy as np
from PIL import Image
import io
import wave
import matplotlib.pyplot as plt
import cv2


# gui/steganalysis_window.py
from PyQt6.QtWidgets import (QMainWindow, QWidget, QVBoxLayout, QHBoxLayout,
                             QLabel, QPushButton, QFrame, QFileDialog, QTextEdit,
                             QGroupBox, QGridLayout, QLineEdit, QComboBox, QProgressBar, QApplication,
<<<<<<< HEAD
                             QStackedWidget, QHBoxLayout, QSizePolicy)
from PyQt6.QtCore import Qt, QSize
from PyQt6.QtGui import QFont, QPixmap, QPainter, QColor, QPen 
=======
                             QTabWidget)
from PyQt6.QtCore import Qt
from PyQt6.QtGui import QFont, QPixmap, QPainter, QColor, QPen
import numpy as np
import cv2

# Matplotlib for charts (QtAgg backend for PyQt6)
from matplotlib.backends.backend_qtagg import FigureCanvasQTAgg as FigureCanvas
from matplotlib.figure import Figure
from matplotlib.backends.backend_pdf import PdfPages
>>>>>>> 1d167eb4


class SteganalysisWindow(QMainWindow):
    def __init__(self):
        super().__init__()
        self.setWindowTitle("Steganalysis - Detect Hidden Messages")
        self.setMinimumSize(1000, 700)

        # Initialize the steganalysis machine
        from machine.steganalysis_machine import SteganalysisMachine
        self.machine = SteganalysisMachine()

        # Method descriptions
        self.method_descriptions = {
            # Image analysis methods
            "LSB Analysis": "Analyzes the least significant bits of each pixel to detect hidden data. LSB steganography is the most common method of hiding information in images.",
            "Chi-Square Test": "Performs statistical analysis on pixel value distributions to detect anomalies that may indicate steganographic content.",
            "RS Analysis": "Regular-Singular analysis examines how flipping LSBs affects image smoothness to detect LSB steganography with high accuracy.",
            "Sample Pairs Analysis": "Analyzes adjacent pixel pairs to detect statistical anomalies that may indicate hidden data in the image.",
            "DCT Analysis": "Discrete Cosine Transform analysis examines frequency domain characteristics to detect steganography in JPEG images.",
            "Wavelet Analysis": "Analyzes image using wavelet transforms to detect steganographic artifacts in different frequency bands.",
            "Histogram Analysis": "Examines pixel value histograms for unusual patterns that may indicate hidden information.",
            "Comprehensive Analysis": "Combines multiple basic detection methods for a thorough analysis of potential steganographic content.",
            "Advanced Comprehensive": "Uses all available detection methods with advanced algorithms for the most thorough steganalysis possible.",
            
            # Audio analysis methods
            "Audio LSB Analysis": "Analyzes least significant bits in audio samples to detect hidden data embedded in audio files.",
            "Audio Chi-Square Test": "Statistical analysis of audio sample distributions to identify anomalies that may indicate steganographic content.",
            "Audio Spectral Analysis": "Examines frequency domain characteristics and power spectral density to detect audio steganography.",
            "Audio Autocorrelation Analysis": "Analyzes temporal patterns and periodic structures in audio to detect hidden information.",
            "Audio Entropy Analysis": "Measures randomness and information content in audio samples to identify steganographic artifacts.",
            "Audio Comprehensive Analysis": "Combines multiple audio detection methods for thorough analysis of potential hidden content.",
            "Audio Advanced Comprehensive": "Uses all available audio analysis techniques for the most comprehensive steganalysis possible.",
            
            # Video analysis methods
            "Video LSB Analysis": "Analyzes least significant bits in video frames to detect hidden data embedded in video files.",
            "Video Frame Analysis": "Examines individual video frames for anomalies and statistical irregularities that may indicate steganography.",
            "Video Motion Analysis": "Analyzes motion vectors and temporal patterns between frames to detect hidden information.",
            "Video Comprehensive Analysis": "Combines multiple video detection methods for thorough analysis of potential steganographic content.",
            "Video Advanced Comprehensive": "Uses all available video analysis techniques for the most comprehensive steganalysis possible."
        }

        # Set gradient background
        self.setStyleSheet("""
            QMainWindow {
                background: qlineargradient(x1:0, y1:0, x2:0, y2:1,
                    stop:0 #e3f2fd, stop:1 #ffffff);
            }
        """)

        # Create central widget and main layout
        central_widget = QWidget()
        self.setCentralWidget(central_widget)

        main_layout = QVBoxLayout(central_widget)
        main_layout.setSpacing(20)
        main_layout.setContentsMargins(30, 30, 30, 30)

        # Title section
        self.create_title_section(main_layout)

<<<<<<< HEAD
        # Page navigation section
        self.create_page_navigation(main_layout)

        # Main content area with stacked pages
        self.create_stacked_content_area(main_layout)
=======
        # Main content area (tabs)
        self.create_tabs(main_layout)
>>>>>>> 1d167eb4

        # Make the window fullscreen
        self.showMaximized()

    def create_title_section(self, layout):
        """Create the title and back button section"""
        title_layout = QHBoxLayout()

        # Back button
        back_button = QPushButton("← Back to Main")
        back_button.setStyleSheet("""
            QPushButton {
                background-color: #27ae60;
                color: white;
                border: none;
                padding: 10px 20px;
                border-radius: 5px;
                font-weight: bold;
            }
            QPushButton:hover {
                background-color: #229954;
            }
        """)
        back_button.clicked.connect(self.go_back)

        # Title
        title_label = QLabel("Steganalysis - Detect Hidden Messages")
        title_font = QFont()
        title_font.setPointSize(28)
        title_font.setBold(True)
        title_label.setFont(title_font)
        title_label.setAlignment(Qt.AlignmentFlag.AlignCenter)
        title_label.setStyleSheet("color: #2c3e50;")

        title_layout.addWidget(back_button)
        title_layout.addStretch()
        title_layout.addWidget(title_label)
        title_layout.addStretch()

        layout.addLayout(title_layout)

<<<<<<< HEAD
    def create_page_navigation(self, layout):
        """Create page navigation with arrow buttons and page indicators"""
        nav_layout = QHBoxLayout()
        nav_layout.setSpacing(20)
        
        # Left arrow button
        self.prev_button = QPushButton("← Image Analysis")
        self.prev_button.setStyleSheet("""
            QPushButton {
                background-color: #9b59b6;
                color: white;
                border: none;
                padding: 12px 20px;
                border-radius: 8px;
                font-size: 14px;
                font-weight: bold;
            }
            QPushButton:hover {
                background-color: #8e44ad;
            }
            QPushButton:disabled {
                background-color: #bdc3c7;
                color: #7f8c8d;
            }
        """)
        self.prev_button.clicked.connect(self.go_to_previous_page)
        self.prev_button.setEnabled(False)  # Start on first page
        
        # Page indicator
        self.page_indicator = QLabel("Page 1 of 3")
        self.page_indicator.setAlignment(Qt.AlignmentFlag.AlignCenter)
        self.page_indicator.setStyleSheet("""
            QLabel {
                font-size: 16px;
                font-weight: bold;
                color: #2c3e50;
                padding: 10px;
            }
        """)
        
        # Right arrow button
        self.next_button = QPushButton("Next →")
        self.next_button.setStyleSheet("""
            QPushButton {
                background-color: #3498db;
                color: white;
                border: none;
                padding: 12px 20px;
                border-radius: 8px;
                font-size: 14px;
                font-weight: bold;
            }
            QPushButton:hover {
                background-color: #2980b9;
            }
            QPushButton:disabled {
                background-color: #bdc3c7;
                color: #7f8c8d;
            }
        """)
        self.next_button.clicked.connect(self.go_to_next_page)
        
        nav_layout.addWidget(self.prev_button)
        nav_layout.addStretch()
        nav_layout.addWidget(self.page_indicator)
        nav_layout.addStretch()
        nav_layout.addWidget(self.next_button)
        
        layout.addLayout(nav_layout)

    def create_stacked_content_area(self, layout):
        """Create the main content area with stacked pages"""
        # Create stacked widget for pages
        self.stacked_widget = QStackedWidget()
        
        # Create image analysis page
        image_page = self.create_image_analysis_page()
        self.stacked_widget.addWidget(image_page)
        
        # Create audio analysis page
        audio_page = self.create_audio_analysis_page()
        self.stacked_widget.addWidget(audio_page)
        
        # Create video analysis page
        video_page = self.create_video_analysis_page()
        self.stacked_widget.addWidget(video_page)
        
        # Start on first page (image analysis)
        self.current_page = 0
        self.stacked_widget.setCurrentIndex(0)
        
        layout.addWidget(self.stacked_widget)

    def create_image_analysis_page(self):
        """Create the image analysis page"""
        page = QWidget()
        layout = QHBoxLayout(page)
        layout.setSpacing(30)

        # Left panel - Image Input
        input_panel = self.create_image_input_panel()
        layout.addWidget(input_panel)

        # Right panel - Results
        results_panel = self.create_results_panel()
        layout.addWidget(results_panel)

        return page

    def create_audio_analysis_page(self):
        """Create the audio analysis page"""
        page = QWidget()
        layout = QHBoxLayout(page)
        layout.setSpacing(30)

        # Left panel - Audio Input
        input_panel = self.create_audio_input_panel()
        layout.addWidget(input_panel)

        # Right panel - Results (shared)
        results_panel = self.create_results_panel()
        layout.addWidget(results_panel)

        return page

    def create_video_analysis_page(self):
        """Create the video analysis page"""
        page = QWidget()
        layout = QHBoxLayout(page)
        layout.setSpacing(30)

        # Left panel - Video Input
        input_panel = self.create_video_input_panel()
        layout.addWidget(input_panel)

        # Right panel - Results (shared)
        results_panel = self.create_results_panel()
        layout.addWidget(results_panel)

        return page
=======
    def create_tabs(self, layout):
        """Create Image/Audio steganalysis tabs"""
        tabs = QTabWidget()
        tabs.setDocumentMode(True)
        tabs.setTabPosition(QTabWidget.TabPosition.North)

        image_tab = QWidget()
        audio_tab = QWidget()

        # Build image tab
        img_split = QHBoxLayout(image_tab)
        img_split.setSpacing(30)

        img_controls = self._build_image_controls()
        img_results = self._build_image_results()
        img_split.addWidget(img_controls)
        img_split.addWidget(img_results)

        # Build audio tab
        aud_split = QHBoxLayout(audio_tab)
        aud_split.setSpacing(30)

        aud_controls = self._build_audio_controls()
        aud_results = self._build_audio_results()
        aud_split.addWidget(aud_controls)
        aud_split.addWidget(aud_results)

        tabs.addTab(image_tab, "Image Steganalysis")
        tabs.addTab(audio_tab, "Audio Steganalysis")

        layout.addWidget(tabs)

    def _styled_panel(self) -> QFrame:
        panel = QFrame()
        panel.setStyleSheet("""
            QFrame { background-color: white; border-radius: 15px; border: none; }
        """)
        panel.setGraphicsEffect(self.create_shadow_effect())
        return panel

    def _build_image_controls(self) -> QWidget:
        panel = self._styled_panel()
        layout = QVBoxLayout(panel)
        layout.setSpacing(20)
        layout.setContentsMargins(30, 30, 30, 30)

        title = QLabel("Image Analysis Input")
        f = QFont(); f.setPointSize(20); f.setBold(True)
        title.setFont(f)
        title.setStyleSheet("color: #2c3e50; margin-bottom: 10px;")

        image_group = QGroupBox("Suspicious Image")
        image_layout = QVBoxLayout(image_group)
        self.image_path = QLineEdit(); self.image_path.setPlaceholderText("Select image to analyze..."); self.image_path.setReadOnly(True)
        browse_button = QPushButton("Browse Image")
        browse_button.setStyleSheet("""
            QPushButton { background-color: #9b59b6; color: white; border: none; padding: 8px 16px; border-radius: 5px; }
            QPushButton:hover { background-color: #8e44ad; }
        """)
        browse_button.clicked.connect(self.browse_image)
        image_layout.addWidget(self.image_path)
        image_layout.addWidget(browse_button)

        method_group = QGroupBox("Image Analysis Method")
        method_layout = QVBoxLayout(method_group)
        self.method_combo = QComboBox()
        self.method_combo.addItems([
            "LSB Analysis","Chi-Square Test","RS Analysis","Sample Pairs Analysis",
            "DCT Analysis","Wavelet Analysis","Histogram Analysis","Comprehensive Analysis","Advanced Comprehensive"
        ])
        self.method_combo.setStyleSheet("""
            QComboBox { padding: 8px; border: 2px solid #bdc3c7; border-radius: 5px; background-color: white; }
            QComboBox:focus { border-color: #9b59b6; }
        """)
        method_layout.addWidget(self.method_combo)

        self.img_analyze_btn = QPushButton("Analyze Image")
        self.img_analyze_btn.setStyleSheet("""
            QPushButton { background-color: #e74c3c; color: white; border: none; padding: 12px 24px; border-radius: 5px; font-size: 16px; font-weight: bold; }
            QPushButton:hover { background-color: #c0392b; }
        """)
        self.img_analyze_btn.clicked.connect(self.analyze_image)

        layout.addWidget(title)
        layout.addWidget(image_group)
        layout.addWidget(method_group)
        layout.addWidget(self.img_analyze_btn)
        layout.addStretch()
        return panel

    def _build_image_results(self) -> QWidget:
        panel = self._styled_panel()
        layout = QVBoxLayout(panel)
        layout.setSpacing(20)
        layout.setContentsMargins(30, 30, 30, 30)

        title = QLabel("Image Analysis Results")
        f = QFont(); f.setPointSize(20); f.setBold(True)
        title.setFont(f)
        title.setStyleSheet("color: #2c3e50; margin-bottom: 10px;")

        self.img_progress_bar = QProgressBar(); self.img_progress_bar.setVisible(False)
        self.img_progress_bar.setStyleSheet("""
            QProgressBar { border: 2px solid #bdc3c7; border-radius: 5px; text-align: center; background-color: #ecf0f1; }
            QProgressBar::chunk { background-color: #9b59b6; border-radius: 3px; }
        """)

        img_results_group = QGroupBox("Detection Results")
        img_results_layout = QVBoxLayout(img_results_group)
        self.img_results_text = QTextEdit(); self.img_results_text.setReadOnly(True)
        self.img_results_text.setPlaceholderText("Analysis results will appear here...")
        img_results_layout.addWidget(self.img_results_text)

        # Image charts
        image_charts_group = QGroupBox("Image Charts")
        image_charts_layout = QGridLayout(image_charts_group)
        # Larger canvases for readability
        self.img_canvas_lsb = FigureCanvas(Figure(figsize=(4, 4), dpi=100))
        self.img_canvas_diff = FigureCanvas(Figure(figsize=(4, 4), dpi=100))
        self.img_canvas_hist = FigureCanvas(Figure(figsize=(8, 3), dpi=100))
        # Ensure minimum display size ~400x400 for image plots
        self.img_canvas_lsb.setMinimumSize(400, 400)
        self.img_canvas_diff.setMinimumSize(400, 400)
        # Histogram full-width and taller
        self.img_canvas_hist.setMinimumHeight(300)
        image_charts_layout.addWidget(self.img_canvas_lsb, 0, 0)
        image_charts_layout.addWidget(self.img_canvas_diff, 0, 1)
        image_charts_layout.addWidget(self.img_canvas_hist, 1, 0, 1, 2)

        img_stats_group = QGroupBox("Statistics")
        img_stats_layout = QVBoxLayout(img_stats_group)
        self.img_stats_text = QTextEdit(); self.img_stats_text.setReadOnly(True); self.img_stats_text.setMaximumHeight(150)
        self.img_stats_text.setPlaceholderText("Image statistics will appear here...")
        img_stats_layout.addWidget(self.img_stats_text)

        layout.addWidget(title)
        layout.addWidget(self.img_progress_bar)
        layout.addWidget(img_results_group)
        layout.addWidget(image_charts_group)
        layout.addWidget(img_stats_group)
        # Export charts to PDF button
        export_img_pdf_btn = QPushButton("Export Charts to PDF")
        export_img_pdf_btn.setStyleSheet("""
            QPushButton { background-color: #2ecc71; color: white; border: none; padding: 10px 20px; border-radius: 5px; font-weight: bold; }
            QPushButton:hover { background-color: #27ae60; }
        """)
        export_img_pdf_btn.clicked.connect(self.export_charts_pdf)
        layout.addWidget(export_img_pdf_btn)
        layout.addStretch()
        return panel

    def _build_audio_controls(self) -> QWidget:
        panel = self._styled_panel()
        layout = QVBoxLayout(panel)
        layout.setSpacing(20)
        layout.setContentsMargins(30, 30, 30, 30)

        title = QLabel("Audio Analysis Input")
        f = QFont(); f.setPointSize(20); f.setBold(True)
        title.setFont(f)
        title.setStyleSheet("color: #2c3e50; margin-bottom: 10px;")

        audio_group = QGroupBox("Suspicious Audio")
        audio_layout = QVBoxLayout(audio_group)
        self.audio_path = QLineEdit(); self.audio_path.setPlaceholderText("Select WAV audio to analyze..."); self.audio_path.setReadOnly(True)
        browse_audio_button = QPushButton("Browse Audio")
        browse_audio_button.setStyleSheet("""
            QPushButton { background-color: #3498db; color: white; border: none; padding: 8px 16px; border-radius: 5px; }
            QPushButton:hover { background-color: #2980b9; }
        """)
        browse_audio_button.clicked.connect(self.browse_audio)
        audio_layout.addWidget(self.audio_path)
        audio_layout.addWidget(browse_audio_button)

        audio_method_group = QGroupBox("Audio Analysis Method")
        audio_method_layout = QVBoxLayout(audio_method_group)
        self.audio_method_combo = QComboBox()
        self.audio_method_combo.addItems([
            "Audio LSB Analysis","Audio Chi-Square Test","Audio Spectral Analysis",
            "Audio Autocorrelation Analysis","Audio Entropy Analysis","Audio Comprehensive Analysis","Audio Advanced Comprehensive"
        ])
        self.audio_method_combo.setStyleSheet("""
            QComboBox { padding: 8px; border: 2px solid #bdc3c7; border-radius: 5px; background-color: white; }
            QComboBox:focus { border-color: #3498db; }
        """)
        audio_method_layout.addWidget(self.audio_method_combo)

        self.aud_analyze_btn = QPushButton("Analyze Audio")
        self.aud_analyze_btn.setStyleSheet("""
            QPushButton { background-color: #16a085; color: white; border: none; padding: 12px 24px; border-radius: 5px; font-size: 16px; font-weight: bold; }
            QPushButton:hover { background-color: #138d75; }
        """)
        self.aud_analyze_btn.clicked.connect(self.analyze_audio)

        layout.addWidget(title)
        layout.addWidget(audio_group)
        layout.addWidget(audio_method_group)
        layout.addWidget(self.aud_analyze_btn)
        layout.addStretch()
        return panel

    def _build_audio_results(self) -> QWidget:
        panel = self._styled_panel()
        layout = QVBoxLayout(panel)
        layout.setSpacing(20)
        layout.setContentsMargins(30, 30, 30, 30)

        title = QLabel("Audio Analysis Results")
        f = QFont(); f.setPointSize(20); f.setBold(True)
        title.setFont(f)
        title.setStyleSheet("color: #2c3e50; margin-bottom: 10px;")

        aud_results_group = QGroupBox("Detection Results")
        aud_results_layout = QVBoxLayout(aud_results_group)
        self.aud_results_text = QTextEdit(); self.aud_results_text.setReadOnly(True)
        self.aud_results_text.setPlaceholderText("Analysis results will appear here...")
        aud_results_layout.addWidget(self.aud_results_text)

        audio_charts_group = QGroupBox("Audio Charts")
        audio_charts_layout = QGridLayout(audio_charts_group)
        self.aud_canvas_wave = FigureCanvas(Figure(figsize=(3, 2)))
        self.aud_canvas_spec = FigureCanvas(Figure(figsize=(3, 2)))
        self.aud_canvas_entropy = FigureCanvas(Figure(figsize=(3, 2)))
        audio_charts_layout.addWidget(self.aud_canvas_wave, 0, 0)
        audio_charts_layout.addWidget(self.aud_canvas_spec, 0, 1)
        audio_charts_layout.addWidget(self.aud_canvas_entropy, 1, 0, 1, 2)

        aud_stats_group = QGroupBox("Statistics")
        aud_stats_layout = QVBoxLayout(aud_stats_group)
        self.aud_stats_text = QTextEdit(); self.aud_stats_text.setReadOnly(True); self.aud_stats_text.setMaximumHeight(150)
        self.aud_stats_text.setPlaceholderText("Audio statistics will appear here...")
        aud_stats_layout.addWidget(self.aud_stats_text)

        export_button = QPushButton("Export Report")
        export_button.setStyleSheet("""
            QPushButton { background-color: #f39c12; color: white; border: none; padding: 10px 20px; border-radius: 5px; font-weight: bold; }
            QPushButton:hover { background-color: #e67e22; }
        """)
        export_button.clicked.connect(self.export_report)

        # Export charts to PDF button
        export_aud_pdf_btn = QPushButton("Export Charts to PDF")
        export_aud_pdf_btn.setStyleSheet("""
            QPushButton { background-color: #2ecc71; color: white; border: none; padding: 10px 20px; border-radius: 5px; font-weight: bold; }
            QPushButton:hover { background-color: #27ae60; }
        """)
        export_aud_pdf_btn.clicked.connect(self.export_charts_pdf)

        layout.addWidget(title)
        layout.addWidget(aud_results_group)
        layout.addWidget(audio_charts_group)
        layout.addWidget(aud_stats_group)
        layout.addWidget(export_aud_pdf_btn)
        layout.addWidget(export_button)
        layout.addStretch()
        return panel
>>>>>>> 1d167eb4

    def create_image_input_panel(self):
        """Create the image input panel"""
        panel = QFrame()
        panel.setStyleSheet("""
            QFrame {
                background-color: white;
                border-radius: 15px;
                border: none;
            }
        """)
        panel.setGraphicsEffect(self.create_shadow_effect())

        layout = QVBoxLayout(panel)
        layout.setSpacing(20)
        layout.setContentsMargins(30, 30, 30, 30)

        # Panel title
        title = QLabel("Image Analysis")
        title_font = QFont()
        title_font.setPointSize(20)
        title_font.setBold(True)
        title.setFont(title_font)
        title.setStyleSheet("color: #2c3e50; margin-bottom: 10px;")

        # Image selection
        image_group = QGroupBox("Suspicious Image")
        image_layout = QVBoxLayout(image_group)

        self.image_path = QLineEdit()
        self.image_path.setPlaceholderText("Select image to analyze...")
        self.image_path.setReadOnly(True)

        browse_button = QPushButton("Browse Image")
        browse_button.setStyleSheet("""
            QPushButton {
                background-color: #9b59b6;
                color: white;
                border: none;
                padding: 8px 16px;
                border-radius: 5px;
            }
            QPushButton:hover {
                background-color: #8e44ad;
            }
        """)
        browse_button.clicked.connect(self.browse_image)

        image_layout.addWidget(self.image_path)
        image_layout.addWidget(browse_button)

        # Image preview
        self.image_preview = QLabel()
        self.image_preview.setAlignment(Qt.AlignmentFlag.AlignCenter)
        self.image_preview.setStyleSheet("""
            QLabel {
                border: 2px solid #bdc3c7;
                border-radius: 8px;
                background-color: #f8f9fa;
                min-height: 150px;
                max-height: 200px;
            }
        """)
        self.image_preview.setSizePolicy(QSizePolicy.Policy.Expanding, QSizePolicy.Policy.Fixed)
        self.image_preview.setText("No image selected")
        self.image_preview.setScaledContents(False)  # Don't stretch to fill
        image_layout.addWidget(self.image_preview)

        # Analysis method selection
        method_group = QGroupBox("Analysis Method")
        method_layout = QVBoxLayout(method_group)

        self.method_combo = QComboBox()
        self.method_combo.addItems([
            "LSB Analysis",
            "Chi-Square Test",
            "RS Analysis",
            "Sample Pairs Analysis",
            "DCT Analysis",
            "Wavelet Analysis",
            "Histogram Analysis",
            "Comprehensive Analysis",
            "Advanced Comprehensive"
        ])
        self.method_combo.setStyleSheet("""
            QComboBox {
                padding: 8px;
                border: 2px solid #bdc3c7;
                border-radius: 5px;
                background-color: white;
            }
            QComboBox:focus {
                border-color: #9b59b6;
            }
        """)
        self.method_combo.currentTextChanged.connect(self.on_image_method_changed)

        method_layout.addWidget(self.method_combo)

        # Analyze button
        analyze_button = QPushButton("Analyze Image")
        analyze_button.setStyleSheet("""
            QPushButton {
                background-color: #e74c3c;
                color: white;
                border: none;
                padding: 12px 24px;
                border-radius: 5px;
                font-size: 16px;
                font-weight: bold;
            }
            QPushButton:hover {
                background-color: #c0392b;
            }
        """)
        analyze_button.clicked.connect(self.analyze_image)

        # Method description
        self.image_method_description = QLabel()
        self.image_method_description.setWordWrap(True)
        self.image_method_description.setStyleSheet("""
            QLabel {
                background-color: #f8f9fa;
                border: 1px solid #dee2e6;
                border-radius: 5px;
                padding: 10px;
                font-size: 12px;
                color: #495057;
                min-height: 60px;
            }
        """)
        self.image_method_description.setText("Select an analysis method to see its description...")

        layout.addWidget(title)
        layout.addWidget(image_group)
        layout.addWidget(method_group)
        layout.addWidget(analyze_button)
        layout.addWidget(self.image_method_description)
        layout.addStretch()

        return panel

    def create_audio_input_panel(self):
        """Create the audio input panel"""
        panel = QFrame()
        panel.setStyleSheet("""
            QFrame {
                background-color: white;
                border-radius: 15px;
                border: none;
            }
        """)
        panel.setGraphicsEffect(self.create_shadow_effect())

        layout = QVBoxLayout(panel)
        layout.setSpacing(20)
        layout.setContentsMargins(30, 30, 30, 30)

        # Panel title
        title = QLabel("Audio Analysis")
        title_font = QFont()
        title_font.setPointSize(20)
        title_font.setBold(True)
        title.setFont(title_font)
        title.setStyleSheet("color: #2c3e50; margin-bottom: 10px;")

        # Audio selection
        audio_group = QGroupBox("Suspicious Audio")
        audio_layout = QVBoxLayout(audio_group)

        self.audio_path = QLineEdit()
        self.audio_path.setPlaceholderText("Select WAV audio to analyze...")
        self.audio_path.setReadOnly(True)

        browse_audio_button = QPushButton("Browse Audio")
        browse_audio_button.setStyleSheet("""
            QPushButton {
                background-color: #3498db;
                color: white;
                border: none;
                padding: 8px 16px;
                border-radius: 5px;
            }
            QPushButton:hover {
                background-color: #2980b9;
            }
        """)
        browse_audio_button.clicked.connect(self.browse_audio)

        audio_layout.addWidget(self.audio_path)
        audio_layout.addWidget(browse_audio_button)

        # Audio preview (waveform)
        self.audio_preview = QLabel()
        self.audio_preview.setAlignment(Qt.AlignmentFlag.AlignCenter)
        self.audio_preview.setStyleSheet("""
            QLabel {
                border: 2px solid #bdc3c7;
                border-radius: 8px;
                background-color: #f8f9fa;
                min-height: 100px;
                max-height: 150px;
            }
        """)
        self.audio_preview.setSizePolicy(QSizePolicy.Policy.Expanding, QSizePolicy.Policy.Fixed)
        self.audio_preview.setText("No audio selected")
        audio_layout.addWidget(self.audio_preview)

        # Audio method selection
        audio_method_group = QGroupBox("Analysis Method")
        audio_method_layout = QVBoxLayout(audio_method_group)

        self.audio_method_combo = QComboBox()
        self.audio_method_combo.addItems([
            "Audio LSB Analysis",
            "Audio Chi-Square Test",
            "Audio Spectral Analysis",
            "Audio Autocorrelation Analysis",
            "Audio Entropy Analysis",
            "Audio Comprehensive Analysis",
            "Audio Advanced Comprehensive"
        ])
        self.audio_method_combo.setStyleSheet("""
            QComboBox {
                padding: 8px;
                border: 2px solid #bdc3c7;
                border-radius: 5px;
                background-color: white;
            }
            QComboBox:focus {
                border-color: #3498db;
            }
        """)
        self.audio_method_combo.currentTextChanged.connect(self.on_audio_method_changed)

        audio_method_layout.addWidget(self.audio_method_combo)

        # Analyze audio button
        analyze_audio_button = QPushButton("Analyze Audio")
        analyze_audio_button.setStyleSheet("""
            QPushButton {
                background-color: #16a085;
                color: white;
                border: none;
                padding: 12px 24px;
                border-radius: 5px;
                font-size: 16px;
                font-weight: bold;
            }
            QPushButton:hover {
                background-color: #138d75;
            }
        """)
        analyze_audio_button.clicked.connect(self.analyze_audio)

        # Method description
        self.audio_method_description = QLabel()
        self.audio_method_description.setWordWrap(True)
        self.audio_method_description.setStyleSheet("""
            QLabel {
                background-color: #f8f9fa;
                border: 1px solid #dee2e6;
                border-radius: 5px;
                padding: 10px;
                font-size: 12px;
                color: #495057;
                min-height: 60px;
            }
        """)
        self.audio_method_description.setText("Select an analysis method to see its description...")

        layout.addWidget(title)
        layout.addWidget(audio_group)
        layout.addWidget(audio_method_group)
        layout.addWidget(analyze_audio_button)
        layout.addWidget(self.audio_method_description)
        layout.addStretch()

        return panel

    def create_video_input_panel(self):
        """Create the video input panel"""
        panel = QFrame()
        panel.setStyleSheet("""
            QFrame {
                background-color: white;
                border-radius: 15px;
                border: none;
            }
        """)
        panel.setGraphicsEffect(self.create_shadow_effect())

        layout = QVBoxLayout(panel)
        layout.setSpacing(20)
        layout.setContentsMargins(30, 30, 30, 30)

        # Panel title
        title = QLabel("Video Analysis")
        title_font = QFont()
        title_font.setPointSize(20)
        title_font.setBold(True)
        title.setFont(title_font)
        title.setStyleSheet("color: #2c3e50; margin-bottom: 10px;")

        # Video selection
        video_group = QGroupBox("Suspicious Video")
        video_layout = QVBoxLayout(video_group)

        self.video_path = QLineEdit()
        self.video_path.setPlaceholderText("Select video to analyze...")
        self.video_path.setReadOnly(True)

        browse_video_button = QPushButton("Browse Video")
        browse_video_button.setStyleSheet("""
            QPushButton {
                background-color: #e67e22;
                color: white;
                border: none;
                padding: 8px 16px;
                border-radius: 5px;
            }
            QPushButton:hover {
                background-color: #d35400;
            }
        """)
        browse_video_button.clicked.connect(self.browse_video)

        video_layout.addWidget(self.video_path)
        video_layout.addWidget(browse_video_button)

        # Video preview (frame)
        self.video_preview = QLabel()
        self.video_preview.setAlignment(Qt.AlignmentFlag.AlignCenter)
        self.video_preview.setStyleSheet("""
            QLabel {
                border: 2px solid #bdc3c7;
                border-radius: 8px;
                background-color: #f8f9fa;
                min-height: 120px;
                max-height: 180px;
            }
        """)
        self.video_preview.setSizePolicy(QSizePolicy.Policy.Expanding, QSizePolicy.Policy.Fixed)
        self.video_preview.setText("No video selected")
        self.video_preview.setScaledContents(False)  # Don't stretch to fill
        video_layout.addWidget(self.video_preview)

        # Video method selection
        video_method_group = QGroupBox("Analysis Method")
        video_method_layout = QVBoxLayout(video_method_group)

        self.video_method_combo = QComboBox()
        self.video_method_combo.addItems([
            "Video LSB Analysis",
            "Video Frame Analysis",
            "Video Motion Analysis",
            "Video Comprehensive Analysis",
            "Video Advanced Comprehensive"
        ])
        self.video_method_combo.setStyleSheet("""
            QComboBox {
                padding: 8px;
                border: 2px solid #bdc3c7;
                border-radius: 5px;
                background-color: white;
            }
            QComboBox:focus {
                border-color: #e67e22;
            }
        """)
        self.video_method_combo.currentTextChanged.connect(self.on_video_method_changed)

        video_method_layout.addWidget(self.video_method_combo)

        # Analyze video button
        analyze_video_button = QPushButton("Analyze Video")
        analyze_video_button.setStyleSheet("""
            QPushButton {
                background-color: #8e44ad;
                color: white;
                border: none;
                padding: 12px 24px;
                border-radius: 5px;
                font-size: 16px;
                font-weight: bold;
            }
            QPushButton:hover {
                background-color: #7d3c98;
            }
        """)
        analyze_video_button.clicked.connect(self.analyze_video)

        # Method description
        self.video_method_description = QLabel()
        self.video_method_description.setWordWrap(True)
        self.video_method_description.setStyleSheet("""
            QLabel {
                background-color: #f8f9fa;
                border: 1px solid #dee2e6;
                border-radius: 5px;
                padding: 10px;
                font-size: 12px;
                color: #495057;
                min-height: 60px;
            }
        """)
        self.video_method_description.setText("Select an analysis method to see its description...")

        layout.addWidget(title)
        layout.addWidget(video_group)
        layout.addWidget(video_method_group)
        layout.addWidget(analyze_video_button)
        layout.addWidget(self.video_method_description)
        layout.addStretch()

        return panel

    def create_results_panel(self):
        """Create the results panel"""
        panel = QFrame()
        panel.setStyleSheet("""
            QFrame {
                background-color: white;
                border-radius: 15px;
                border: none;
            }
        """)
        panel.setGraphicsEffect(self.create_shadow_effect())

        layout = QVBoxLayout(panel)
        layout.setSpacing(20)
        layout.setContentsMargins(30, 30, 30, 30)

        # Panel title
        title = QLabel("Analysis Results")
        title_font = QFont()
        title_font.setPointSize(20)
        title_font.setBold(True)
        title.setFont(title_font)
        title.setStyleSheet("color: #2c3e50; margin-bottom: 10px;")

        # Progress bar
        self.progress_bar = QProgressBar()
        self.progress_bar.setVisible(False)
        self.progress_bar.setStyleSheet("""
            QProgressBar {
                border: 2px solid #bdc3c7;
                border-radius: 5px;
                text-align: center;
                background-color: #ecf0f1;
            }
            QProgressBar::chunk {
                background-color: #9b59b6;
                border-radius: 3px;
            }
        """)

        # Results display
        results_group = QGroupBox("Detection Results")
        results_layout = QVBoxLayout(results_group)

        self.results_text = QTextEdit()
        self.results_text.setPlaceholderText(
            "Analysis results will appear here...")
        self.results_text.setReadOnly(True)

        results_layout.addWidget(self.results_text)

        # Image charts
        image_charts_group = QGroupBox("Image Charts")
        image_charts_layout = QGridLayout(image_charts_group)

        self.img_canvas_lsb = FigureCanvas(Figure(figsize=(3, 2)))
        self.img_canvas_diff = FigureCanvas(Figure(figsize=(3, 2)))
        self.img_canvas_hist = FigureCanvas(Figure(figsize=(3, 2)))

        image_charts_layout.addWidget(self.img_canvas_lsb, 0, 0)
        image_charts_layout.addWidget(self.img_canvas_diff, 0, 1)
        image_charts_layout.addWidget(self.img_canvas_hist, 1, 0, 1, 2)

        # Audio charts
        audio_charts_group = QGroupBox("Audio Charts")
        audio_charts_layout = QGridLayout(audio_charts_group)

        self.aud_canvas_wave = FigureCanvas(Figure(figsize=(3, 2)))
        self.aud_canvas_spec = FigureCanvas(Figure(figsize=(3, 2)))
        self.aud_canvas_entropy = FigureCanvas(Figure(figsize=(3, 2)))

        audio_charts_layout.addWidget(self.aud_canvas_wave, 0, 0)
        audio_charts_layout.addWidget(self.aud_canvas_spec, 0, 1)
        audio_charts_layout.addWidget(self.aud_canvas_entropy, 1, 0, 1, 2)

        # Statistics display
        stats_group = QGroupBox("Statistics")
        stats_layout = QVBoxLayout(stats_group)

        self.stats_text = QTextEdit()
        self.stats_text.setPlaceholderText(
            "Statistical analysis will appear here...")
        self.stats_text.setMaximumHeight(150)
        self.stats_text.setReadOnly(True)

        stats_layout.addWidget(self.stats_text)

        # Export button
        export_button = QPushButton("Export Report")
        export_button.setStyleSheet("""
            QPushButton {
                background-color: #f39c12;
                color: white;
                border: none;
                padding: 10px 20px;
                border-radius: 5px;
                font-weight: bold;
            }
            QPushButton:hover {
                background-color: #e67e22;
            }
        """)
        export_button.clicked.connect(self.export_report)

        layout.addWidget(title)
        layout.addWidget(self.progress_bar)
        layout.addWidget(results_group)
        layout.addWidget(image_charts_group)
        layout.addWidget(audio_charts_group)
        layout.addWidget(stats_group)
        layout.addWidget(export_button)
        layout.addStretch()

        return panel

    def create_shadow_effect(self):
        """Create a shadow effect for panels"""
        from PyQt6.QtWidgets import QGraphicsDropShadowEffect
        shadow = QGraphicsDropShadowEffect()
        shadow.setBlurRadius(20)
        shadow.setXOffset(0)
        shadow.setYOffset(5)
        shadow.setColor(QColor(0, 0, 0, 30))
        return shadow

    def update_method_description(self, method_name: str, description_widget: QLabel):
        """Update the method description based on selected method"""
        description = self.method_descriptions.get(method_name, "No description available for this method.")
        description_widget.setText(description)

    def on_image_method_changed(self):
        """Handle image method dropdown change"""
        method = self.method_combo.currentText()
        self.update_method_description(method, self.image_method_description)

    def on_audio_method_changed(self):
        """Handle audio method dropdown change"""
        method = self.audio_method_combo.currentText()
        self.update_method_description(method, self.audio_method_description)

    def on_video_method_changed(self):
        """Handle video method dropdown change"""
        method = self.video_method_combo.currentText()
        self.update_method_description(method, self.video_method_description)

    def create_image_preview(self, image_path: str):
        """Create a preview of the selected image"""
        try:
            # Load and resize image while maintaining aspect ratio
            img = Image.open(image_path)
            
            # Calculate new size maintaining aspect ratio, fitting within max height
            max_width = 300
            max_height = 200
            
            # Get original dimensions
            original_width, original_height = img.size
            
            # Calculate scaling factor to fit within max dimensions
            width_ratio = max_width / original_width
            height_ratio = max_height / original_height
            scale_factor = min(width_ratio, height_ratio)
            
            # Calculate new dimensions
            new_width = int(original_width * scale_factor)
            new_height = int(original_height * scale_factor)
            
            # Resize image
            img = img.resize((new_width, new_height), Image.Resampling.LANCZOS)
            
            # Convert to QPixmap
            img_bytes = io.BytesIO()
            img.save(img_bytes, format='PNG')
            img_bytes.seek(0)
            
            pixmap = QPixmap()
            pixmap.loadFromData(img_bytes.getvalue())
            
            # Set the preview
            self.image_preview.setPixmap(pixmap)
            self.image_preview.setText("")
            
        except Exception as e:
            self.image_preview.setText(f"Error loading preview: {str(e)}")

    def create_audio_preview(self, audio_path: str):
        """Create a waveform preview of the selected audio"""
        try:
            
            # Read WAV file
            with wave.open(audio_path, "rb") as wf:
                n_channels = wf.getnchannels()
                n_frames = wf.getnframes()
                sample_width = wf.getsampwidth()
                framerate = wf.getframerate()
                duration = n_frames / float(framerate)

                # Extract raw audio
                frames = wf.readframes(n_frames)
                audio_data = np.frombuffer(frames, dtype=np.int16)

                if n_channels > 1:
                    audio_data = audio_data[::n_channels]  # take left channel if stereo

            # Plot waveform (downsample if too large)
            max_points = 1000
            if len(audio_data) > max_points:
                factor = len(audio_data) // max_points
                audio_data = audio_data[::factor]

            plt.figure(figsize=(4, 2))
            plt.plot(audio_data, color="blue")
            plt.axis("off")
            plt.tight_layout()

            # Save plot to QPixmap
            import io
            buf = io.BytesIO()
            plt.savefig(buf, format="png")
            buf.seek(0)
            plt.close()

            pixmap = QPixmap()
            pixmap.loadFromData(buf.getvalue())

            # Set to QLabel
            self.audio_preview.setPixmap(pixmap)
            self.audio_preview.setText("")

        except Exception as e:
            self.audio_preview.setText(f"Error loading audio preview: {str(e)}")

    def create_video_preview(self, video_path: str):
        """Create a frame preview of the selected video"""
        try:

            # Open video file
            cap = cv2.VideoCapture(video_path)
            success, frame = cap.read()
            cap.release()

            if not success or frame is None:
                self.video_preview.setText("Error: Could not extract frame")
                return

            # Convert BGR (OpenCV) → RGB (Qt/PIL)
            frame_rgb = cv2.cvtColor(frame, cv2.COLOR_BGR2RGB)

            # Resize frame for preview while maintaining aspect ratio
            from PIL import Image
            img = Image.fromarray(frame_rgb)
            
            # Calculate new size maintaining aspect ratio, fitting within max height
            max_width = 300
            max_height = 180
            
            # Get original dimensions
            original_width, original_height = img.size
            
            # Calculate scaling factor to fit within max dimensions
            width_ratio = max_width / original_width
            height_ratio = max_height / original_height
            scale_factor = min(width_ratio, height_ratio)
            
            # Calculate new dimensions
            new_width = int(original_width * scale_factor)
            new_height = int(original_height * scale_factor)
            
            # Resize image
            img = img.resize((new_width, new_height), Image.Resampling.LANCZOS)

            # Convert to QPixmap
            import io
            img_bytes = io.BytesIO()
            img.save(img_bytes, format='PNG')
            img_bytes.seek(0)

            pixmap = QPixmap()
            pixmap.loadFromData(img_bytes.getvalue())

            # Set the preview
            self.video_preview.setPixmap(pixmap)
            self.video_preview.setText("")

        except Exception as e:
            self.video_preview.setText(f"Error loading video preview: {str(e)}")

    def go_to_previous_page(self):
        """Navigate to the previous page"""
        if self.current_page > 0:
            self.current_page -= 1
            self.stacked_widget.setCurrentIndex(self.current_page)
            self.update_navigation_buttons()

    def go_to_next_page(self):
        """Navigate to the next page"""
        if self.current_page < self.stacked_widget.count() - 1:
            self.current_page += 1
            self.stacked_widget.setCurrentIndex(self.current_page)
            self.update_navigation_buttons()

    def update_navigation_buttons(self):
        """Update navigation button states and page indicator"""
        total_pages = self.stacked_widget.count()
        
        # Update button states
        self.prev_button.setEnabled(self.current_page > 0)
        self.next_button.setEnabled(self.current_page < total_pages - 1)
        
        # Update page indicator
        page_names = ["Image Analysis", "Audio Analysis", "Video Analysis"]
        current_page_name = page_names[self.current_page] if self.current_page < len(page_names) else f"Page {self.current_page + 1}"
        self.page_indicator.setText(f"{current_page_name} ({self.current_page + 1} of {total_pages})")
        
        # Update button text
        if self.current_page == 0:
            self.prev_button.setText("← Image Analysis")
            self.next_button.setText("Next →")
        elif self.current_page == 1:
            self.prev_button.setText("← Previous")
            self.next_button.setText("Next →")
        else:
            self.prev_button.setText("← Previous")
            self.next_button.setText("Video Analysis →")

    def browse_image(self):
        """Browse for image to analyze"""
        file_path, _ = QFileDialog.getOpenFileName(
            self, "Select Image to Analyze", "",
            "Image Files (*.png *.jpg *.jpeg *.bmp *.tiff)"
        )
        if file_path:
            self.image_path.setText(file_path)
            # Load into machine
            if self.machine.set_image(file_path):
<<<<<<< HEAD
                self.results_text.append(f"Image selected: {file_path}")
                # Create preview
                self.create_image_preview(file_path)
=======
                if hasattr(self, 'img_results_text'):
                    self.img_results_text.append(f"Image selected: {file_path}")
>>>>>>> 1d167eb4
            else:
                if hasattr(self, 'img_results_text'):
                    self.img_results_text.append(f"Error loading image: {file_path}")

    def browse_audio(self):
        """Browse for audio to analyze"""
        file_path, _ = QFileDialog.getOpenFileName(
            self, "Select Audio to Analyze", "",
            "WAV Files (*.wav)"
        )
        if file_path:
            self.audio_path.setText(file_path)
            if self.machine.set_audio(file_path):
<<<<<<< HEAD
                self.results_text.append(f"Audio selected: {file_path}")
                # Create preview
                self.create_audio_preview(file_path)
=======
                if hasattr(self, 'aud_results_text'):
                    self.aud_results_text.append(f"Audio selected: {file_path}")
>>>>>>> 1d167eb4
            else:
                if hasattr(self, 'aud_results_text'):
                    self.aud_results_text.append(f"Error loading audio: {file_path}")

    def browse_video(self):
        """Browse for video to analyze"""
        file_path, _ = QFileDialog.getOpenFileName(
            self, "Select Video to Analyze", "",
            "Video Files (*.mp4 *.avi *.mov *.mkv *.wmv *.flv)"
        )
        if file_path:
            self.video_path.setText(file_path)
            if self.machine.set_video(file_path):
                self.results_text.append(f"Video selected: {file_path}")
                # Create preview
                self.create_video_preview(file_path)
            else:
                self.results_text.append(f"Error loading video: {file_path}")

    def analyze_image(self):
        """Analyze the selected image"""
        if not self.image_path.text():
            self.img_results_text.append("Error: Please select an image to analyze")
            return

        # Clear old outputs
        self.img_results_text.clear()
        self.img_stats_text.clear()

        # Show progress bar
        self.img_progress_bar.setVisible(True)
        self.img_progress_bar.setValue(0)
        QApplication.processEvents()

        # Load image into the machine
        success = self.machine.set_image(self.image_path.text())
        if not success:
            self.img_results_text.append("Error: Failed to load image for analysis")
            self.img_progress_bar.setVisible(False)
            return

        # Set selected analysis method
        method = self.method_combo.currentText()
        self.machine.set_analysis_method(method)

        # Run analysis
        if self.machine.analyze_image():
            results = self.machine.get_results()
            stats = self.machine.get_statistics()
            confidence = self.machine.get_confidence_level()

            # === Results section ===
            self.img_results_text.append("\n=== ANALYSIS COMPLETE ===")
            self.img_results_text.append(f"Method: {results.get('method')}")
            self.img_results_text.append(f"Suspicious: {results.get('suspicious')}")
            self.img_results_text.append(f"Confidence level: {confidence:.2%}\n")

            # Helper function to pretty print nested dicts
            def print_dict(d: dict, indent: int = 0):
                for key, value in d.items():
                    if isinstance(value, dict):
                        self.img_results_text.append(" " * indent + f"{key}:")
                        print_dict(value, indent + 4)
                    else:
                        self.img_results_text.append(" " * indent + f"- {key}: {value}")

            # Print details (skip redundant top-level keys)
            for key, value in results.items():
                if key in ['method', 'suspicious']:
                    continue
                if isinstance(value, dict):
                    self.img_results_text.append(f"{key}:")
                    print_dict(value, 4)
                else:
                    self.img_results_text.append(f"{key}: {value}")

            # === Stats section ===
            self.img_stats_text.append("Image Statistics:")
            for key, value in stats.items():
                self.img_stats_text.append(f"- {key}: {value}")

            # === Charts ===
            try:
                self._plot_image_charts()
            except Exception as e:
                self.img_results_text.append(f"Chart error: {e}")

        else:
            self.img_results_text.append("Error: Analysis failed")

        # Hide progress bar
        self.img_progress_bar.setVisible(False)

    def analyze_audio(self):
        """Analyze the selected audio"""
        if not self.audio_path.text():
            self.aud_results_text.append(
                "Error: Please select an audio file to analyze")
            return

        method = self.audio_method_combo.currentText()
        ok = self.machine.analyze_audio(method)

        self.aud_results_text.append("\n=== AUDIO ANALYSIS ===")
        if not ok:
            self.aud_results_text.append("Error during audio analysis.")
            return

        results = self.machine.get_results()
        confidence = self.machine.get_confidence_level()
        stats = self.machine.get_audio_statistics()

        self.aud_results_text.append(f"Method: {results.get('method', method)}")
        self.aud_results_text.append(f"Suspicious: {results.get('suspicious', False)}")
        for k, v in results.items():
            if k in ("method", "suspicious"):
                continue
            self.aud_results_text.append(f"{k}: {v}")

        self.aud_results_text.append(f"Confidence level: {confidence*100:.2f}%")

        self.aud_stats_text.append("Audio Statistics:")
        for k, v in stats.items():
            self.aud_stats_text.append(f"- {k}: {v}")

        # === Charts ===
        try:
            self._plot_audio_charts()
        except Exception as e:
            self.aud_results_text.append(f"Audio chart error: {e}")

    def analyze_video(self):
        """Analyze the selected video"""
        if not self.video_path.text():
            self.results_text.append("Error: Please select a video file to analyze")
            return

        method = self.video_method_combo.currentText()
        ok = self.machine.analyze_video(method)

        self.results_text.append("\n=== VIDEO ANALYSIS ===")
        if not ok:
            self.results_text.append("Error during video analysis.")
            return

        results = self.machine.get_results()
        confidence = self.machine.get_confidence_level()
        stats = self.machine.get_video_statistics()

        self.results_text.append(f"Method: {results.get('method', method)}")
        self.results_text.append(f"Suspicious: {results.get('suspicious', False)}")
        for k, v in results.items():
            if k in ("method", "suspicious"):
                continue
            self.results_text.append(f"{k}: {v}")

        self.results_text.append(f"Confidence level: {confidence*100:.2f}%")

        self.stats_text.append("Video Statistics:")
        for k, v in stats.items():
            self.stats_text.append(f"- {k}: {v}")

    def export_report(self):
        """Export analysis report"""
        # Generate timestamp string
        timestamp = datetime.datetime.now().strftime("%Y%m%d_%H%M%S")
        default_name = f"steganalysis_report_{timestamp}.txt"

        file_path, _ = QFileDialog.getSaveFileName(
            self, "Export Analysis Report", default_name,
            "Text Files (*.txt);;All Files (*)"
        )
        if file_path:
            success = self.machine.export_report(file_path)
            if success:
                self.results_text.append(f"Report exported to: {file_path}")
            else:
                self.results_text.append("Error: Could not export report.")

    def go_back(self):
        """Go back to main window"""
        # Clean up machine resources
        self.machine.cleanup()

        from gui.main_window import MainWindow
        self.main_window = MainWindow()
        self.main_window.show()
        self.close()

    # ======== Chart helpers ========
    def _plot_image_charts(self):
        """Render LSB Plane, Difference Map, and Histogram for the current image."""
        img = self.machine.image_array
        if img is None:
            return

        # Ensure RGB uint8
        if img.dtype != np.uint8:
            img = img.astype(np.uint8)

        # LSB Plane (combined across channels as mean of LSBs)
        ax_lsb = self.img_canvas_lsb.figure.subplots(1, 1)
        self.img_canvas_lsb.figure.tight_layout()
        ax_lsb.clear()
        lsb = (img & 1)
        if lsb.ndim == 3:
            lsb_vis = (np.mean(lsb, axis=2) * 255).astype(np.uint8)
        else:
            lsb_vis = (lsb * 255).astype(np.uint8)
        ax_lsb.imshow(lsb_vis, cmap='gray')
        ax_lsb.set_title('LSB Plane', fontsize=11)
        ax_lsb.axis('off')
        self.img_canvas_lsb.draw()

        # Difference Map (residual to blurred image)
        ax_diff = self.img_canvas_diff.figure.subplots(1, 1)
        self.img_canvas_diff.figure.tight_layout()
        ax_diff.clear()
        blurred = cv2.GaussianBlur(img, (5, 5), 0)
        residual = cv2.absdiff(img, blurred)
        residual_gray = cv2.cvtColor(residual, cv2.COLOR_BGR2GRAY) if residual.ndim == 3 else residual
        ax_diff.imshow(residual_gray, cmap='inferno')
        ax_diff.set_title('Difference Map', fontsize=11)
        ax_diff.axis('off')
        self.img_canvas_diff.draw()

        # Histogram (all channels)
        ax_hist = self.img_canvas_hist.figure.subplots(1, 1)
        self.img_canvas_hist.figure.tight_layout()
        ax_hist.clear()
        colors = ('r', 'g', 'b') if (img.ndim == 3 and img.shape[2] == 3) else ('k',)
        if len(colors) == 3:
            for i, c in enumerate(colors):
                hist = cv2.calcHist([img], [i], None, [256], [0, 256]).flatten()
                ax_hist.plot(hist, color=c, label=f'Channel {c.upper()}')
        else:
            hist, _ = np.histogram(img.flatten(), bins=256, range=(0, 256))
            ax_hist.plot(hist, color='k', label='Gray')
        ax_hist.set_title('Histogram', fontsize=12)
        ax_hist.set_xlabel('Pixel value', fontsize=10)
        ax_hist.set_ylabel('Count', fontsize=10)
        ax_hist.set_xlim(0, 255)
        ax_hist.legend(loc='upper right', fontsize=9)
        ax_hist.grid(True, alpha=0.2)
        self.img_canvas_hist.draw()

    def _plot_audio_charts(self):
        """Render Waveform, Spectrogram, and Entropy for the current audio."""
        samples = self.machine.audio_samples
        sr = self.machine.audio_sample_rate
        if samples is None or not sr:
            return

        # Use first channel if stereo
        if samples.ndim == 2:
            data = samples[:, 0]
        else:
            data = samples

        data = data.astype(np.float32)

        # Waveform
        ax_wave = self.aud_canvas_wave.figure.subplots(1, 1)
        self.aud_canvas_wave.figure.tight_layout()
        ax_wave.clear()
        t = np.arange(len(data)) / float(sr)
        ax_wave.plot(t, data, color='#34495e', linewidth=0.8)
        ax_wave.set_title('Waveform')
        ax_wave.set_xlabel('Time (s)')
        ax_wave.set_ylabel('Amplitude')
        ax_wave.grid(True, alpha=0.2)
        self.aud_canvas_wave.draw()

        # Spectrogram (log-magnitude)
        ax_spec = self.aud_canvas_spec.figure.subplots(1, 1)
        self.aud_canvas_spec.figure.tight_layout()
        ax_spec.clear()
        nfft = 1024
        noverlap = 512
        Pxx, freqs, bins, im = ax_spec.specgram(data, NFFT=nfft, Fs=sr, noverlap=noverlap, cmap='magma')
        ax_spec.set_title('Spectrogram')
        ax_spec.set_xlabel('Time (s)')
        ax_spec.set_ylabel('Frequency (Hz)')
        self.aud_canvas_spec.draw()

        # Entropy over time (short-time 8-bit entropy)
        ax_ent = self.aud_canvas_entropy.figure.subplots(1, 1)
        self.aud_canvas_entropy.figure.tight_layout()
        ax_ent.clear()
        # Normalize to 8-bit range
        x = data - np.min(data)
        denom = (np.max(x) - np.min(x) + 1e-9)
        x = (x / denom * 255.0).astype(np.uint8)
        win = max(int(sr * 0.05), 256)  # 50 ms window
        hop = max(win // 2, 128)
        ent_values = []
        times = []
        for start in range(0, len(x) - win + 1, hop):
            seg = x[start:start + win]
            hist, _ = np.histogram(seg, bins=256, range=(0, 256))
            p = hist.astype(np.float32)
            p = p / max(np.sum(p), 1.0)
            p = p[p > 0]
            ent = float(-np.sum(p * np.log2(p)))
            ent_values.append(ent)
            times.append(start / float(sr))
        ax_ent.plot(times, ent_values, color='#8e44ad', linewidth=1.2)
        ax_ent.set_title('Short-time Entropy')
        ax_ent.set_xlabel('Time (s)')
        ax_ent.set_ylabel('Entropy (bits)')
        ax_ent.grid(True, alpha=0.2)
        self.aud_canvas_entropy.draw()

    # ======== Export charts to PDF ========
    def export_charts_pdf(self):
        """Export currently displayed charts (image and/or audio) to a multi-page high-res PDF."""
        # Ask user where to save
        timestamp = datetime.datetime.now().strftime("%Y%m%d_%H%M%S")
        default_name = f"steganalysis_charts_{timestamp}.pdf"
        file_path, _ = QFileDialog.getSaveFileName(self, "Export Charts to PDF", default_name, "PDF Files (*.pdf)")
        if not file_path:
            return

        try:
            with PdfPages(file_path) as pdf:
                # Cover page with summary text
                fig_cover = Figure(figsize=(8.27, 11.69), dpi=200)  # A4 portrait
                axc = fig_cover.subplots(1, 1)
                axc.axis('off')
                lines = []
                # Basic summary details
                if getattr(self.machine, 'image_path', None):
                    lines.append(f"Image: {self.machine.image_path}")
                if getattr(self.machine, 'audio_path', None):
                    lines.append(f"Audio: {self.machine.audio_path}")
                lines.append(f"Confidence: {self.machine.get_confidence_level():.2%}")
                y = 0.95
                axc.text(0.05, y, "Steganalysis Charts", fontsize=16, weight='bold', transform=axc.transAxes)
                y -= 0.05
                for s in lines:
                    axc.text(0.05, y, s, fontsize=10, transform=axc.transAxes)
                    y -= 0.035
                pdf.savefig(fig_cover, bbox_inches='tight')
                
                # Image page: LSB + Diff side-by-side
                if hasattr(self, 'img_canvas_lsb') and hasattr(self, 'img_canvas_diff'):
                    fig_img = Figure(figsize=(11.69, 8.27), dpi=200)  # A4 landscape
                    ax1, ax2 = fig_img.subplots(1, 2)
                    # Recompute from machine to ensure high-res
                    img = self.machine.image_array
                    if img is not None:
                        if img.dtype != np.uint8:
                            img = img.astype(np.uint8)
                        lsb = (img & 1)
                        if lsb.ndim == 3:
                            lsb_vis = (np.mean(lsb, axis=2) * 255).astype(np.uint8)
                        else:
                            lsb_vis = (lsb * 255).astype(np.uint8)
                        ax1.imshow(lsb_vis, cmap='gray')
                        ax1.set_title('LSB Plane', fontsize=14)
                        ax1.axis('off')
                        blurred = cv2.GaussianBlur(img, (5, 5), 0)
                        residual = cv2.absdiff(img, blurred)
                        residual_gray = cv2.cvtColor(residual, cv2.COLOR_BGR2GRAY) if residual.ndim == 3 else residual
                        ax2.imshow(residual_gray, cmap='inferno')
                        ax2.set_title('Difference Map', fontsize=14)
                        ax2.axis('off')
                        pdf.savefig(fig_img, bbox_inches='tight')

                    # Histogram page full width
                    fig_hist = Figure(figsize=(11.69, 8.27), dpi=200)
                    axh = fig_hist.subplots(1, 1)
                    if img is not None:
                        colors = ('r', 'g', 'b') if (img.ndim == 3 and img.shape[2] == 3) else ('k',)
                        if len(colors) == 3:
                            for i, c in enumerate(colors):
                                hist = cv2.calcHist([img], [i], None, [256], [0, 256]).flatten()
                                axh.plot(hist, color=c, label=f'Channel {c.upper()}')
                        else:
                            hist, _ = np.histogram(img.flatten(), bins=256, range=(0, 256))
                            axh.plot(hist, color='k', label='Gray')
                        axh.set_title('Histogram', fontsize=16)
                        axh.set_xlabel('Pixel value', fontsize=12)
                        axh.set_ylabel('Count', fontsize=12)
                        axh.set_xlim(0, 255)
                        axh.legend(loc='upper right', fontsize=10)
                        axh.grid(True, alpha=0.2)
                        pdf.savefig(fig_hist, bbox_inches='tight')

                # Audio page(s): waveform + spectrogram + entropy
                samples = getattr(self.machine, 'audio_samples', None)
                sr = getattr(self.machine, 'audio_sample_rate', None)
                if samples is not None and sr:
                    if samples.ndim == 2:
                        data = samples[:, 0].astype(np.float32)
                    else:
                        data = samples.astype(np.float32)

                    # Waveform page
                    fig_wave = Figure(figsize=(11.69, 8.27), dpi=200)
                    axw = fig_wave.subplots(1, 1)
                    t = np.arange(len(data)) / float(sr)
                    axw.plot(t, data, color='#34495e', linewidth=0.7)
                    axw.set_title('Waveform', fontsize=16)
                    axw.set_xlabel('Time (s)', fontsize=12)
                    axw.set_ylabel('Amplitude', fontsize=12)
                    axw.grid(True, alpha=0.2)
                    pdf.savefig(fig_wave, bbox_inches='tight')

                    # Spectrogram page
                    fig_spec = Figure(figsize=(11.69, 8.27), dpi=200)
                    axs = fig_spec.subplots(1, 1)
                    nfft = 1024
                    noverlap = 512
                    axs.specgram(data, NFFT=nfft, Fs=sr, noverlap=noverlap, cmap='magma')
                    axs.set_title('Spectrogram', fontsize=16)
                    axs.set_xlabel('Time (s)', fontsize=12)
                    axs.set_ylabel('Frequency (Hz)', fontsize=12)
                    pdf.savefig(fig_spec, bbox_inches='tight')

                    # Entropy page
                    fig_ent = Figure(figsize=(11.69, 8.27), dpi=200)
                    axe = fig_ent.subplots(1, 1)
                    x = data - np.min(data)
                    denom = (np.max(x) - np.min(x) + 1e-9)
                    x = (x / denom * 255.0).astype(np.uint8)
                    win = max(int(sr * 0.05), 256)
                    hop = max(win // 2, 128)
                    ent_values = []
                    times = []
                    for start in range(0, len(x) - win + 1, hop):
                        seg = x[start:start + win]
                        hist, _ = np.histogram(seg, bins=256, range=(0, 256))
                        p = hist.astype(np.float32)
                        p = p / max(np.sum(p), 1.0)
                        p = p[p > 0]
                        ent = float(-np.sum(p * np.log2(p)))
                        ent_values.append(ent)
                        times.append(start / float(sr))
                    axe.plot(times, ent_values, color='#8e44ad', linewidth=1.0)
                    axe.set_title('Short-time Entropy', fontsize=16)
                    axe.set_xlabel('Time (s)', fontsize=12)
                    axe.set_ylabel('Entropy (bits)', fontsize=12)
                    axe.grid(True, alpha=0.2)
                    pdf.savefig(fig_ent, bbox_inches='tight')

            # Notify success
            if hasattr(self, 'img_results_text'):
                self.img_results_text.append(f"Charts exported to PDF: {file_path}")
            if hasattr(self, 'aud_results_text'):
                self.aud_results_text.append(f"Charts exported to PDF: {file_path}")
        except Exception as e:
            if hasattr(self, 'img_results_text'):
                self.img_results_text.append(f"Error exporting charts: {e}")
            if hasattr(self, 'aud_results_text'):
                self.aud_results_text.append(f"Error exporting charts: {e}")<|MERGE_RESOLUTION|>--- conflicted
+++ resolved
@@ -12,14 +12,9 @@
 from PyQt6.QtWidgets import (QMainWindow, QWidget, QVBoxLayout, QHBoxLayout,
                              QLabel, QPushButton, QFrame, QFileDialog, QTextEdit,
                              QGroupBox, QGridLayout, QLineEdit, QComboBox, QProgressBar, QApplication,
-<<<<<<< HEAD
                              QStackedWidget, QHBoxLayout, QSizePolicy)
 from PyQt6.QtCore import Qt, QSize
-from PyQt6.QtGui import QFont, QPixmap, QPainter, QColor, QPen 
-=======
-                             QTabWidget)
-from PyQt6.QtCore import Qt
-from PyQt6.QtGui import QFont, QPixmap, QPainter, QColor, QPen
+from PyQt6.QtGui import QFont, QPixmap, QPainter, QColor, QPen, QTabWidgetS
 import numpy as np
 import cv2
 
@@ -27,7 +22,6 @@
 from matplotlib.backends.backend_qtagg import FigureCanvasQTAgg as FigureCanvas
 from matplotlib.figure import Figure
 from matplotlib.backends.backend_pdf import PdfPages
->>>>>>> 1d167eb4
 
 
 class SteganalysisWindow(QMainWindow):
@@ -89,16 +83,13 @@
         # Title section
         self.create_title_section(main_layout)
 
-<<<<<<< HEAD
         # Page navigation section
         self.create_page_navigation(main_layout)
 
         # Main content area with stacked pages
         self.create_stacked_content_area(main_layout)
-=======
         # Main content area (tabs)
         self.create_tabs(main_layout)
->>>>>>> 1d167eb4
 
         # Make the window fullscreen
         self.showMaximized()
@@ -140,7 +131,6 @@
 
         layout.addLayout(title_layout)
 
-<<<<<<< HEAD
     def create_page_navigation(self, layout):
         """Create page navigation with arrow buttons and page indicators"""
         nav_layout = QHBoxLayout()
@@ -249,39 +239,6 @@
         layout.addWidget(results_panel)
 
         return page
-
-    def create_audio_analysis_page(self):
-        """Create the audio analysis page"""
-        page = QWidget()
-        layout = QHBoxLayout(page)
-        layout.setSpacing(30)
-
-        # Left panel - Audio Input
-        input_panel = self.create_audio_input_panel()
-        layout.addWidget(input_panel)
-
-        # Right panel - Results (shared)
-        results_panel = self.create_results_panel()
-        layout.addWidget(results_panel)
-
-        return page
-
-    def create_video_analysis_page(self):
-        """Create the video analysis page"""
-        page = QWidget()
-        layout = QHBoxLayout(page)
-        layout.setSpacing(30)
-
-        # Left panel - Video Input
-        input_panel = self.create_video_input_panel()
-        layout.addWidget(input_panel)
-
-        # Right panel - Results (shared)
-        results_panel = self.create_results_panel()
-        layout.addWidget(results_panel)
-
-        return page
-=======
     def create_tabs(self, layout):
         """Create Image/Audio steganalysis tabs"""
         tabs = QTabWidget()
@@ -538,7 +495,38 @@
         layout.addWidget(export_button)
         layout.addStretch()
         return panel
->>>>>>> 1d167eb4
+
+    def create_audio_analysis_page(self):
+        """Create the audio analysis page"""
+        page = QWidget()
+        layout = QHBoxLayout(page)
+        layout.setSpacing(30)
+
+        # Left panel - Audio Input
+        input_panel = self.create_audio_input_panel()
+        layout.addWidget(input_panel)
+
+        # Right panel - Results (shared)
+        results_panel = self.create_results_panel()
+        layout.addWidget(results_panel)
+
+        return page
+
+    def create_video_analysis_page(self):
+        """Create the video analysis page"""
+        page = QWidget()
+        layout = QHBoxLayout(page)
+        layout.setSpacing(30)
+
+        # Left panel - Video Input
+        input_panel = self.create_video_input_panel()
+        layout.addWidget(input_panel)
+
+        # Right panel - Results (shared)
+        results_panel = self.create_results_panel()
+        layout.addWidget(results_panel)
+
+        return page
 
     def create_image_input_panel(self):
         """Create the image input panel"""
@@ -1291,14 +1279,11 @@
             self.image_path.setText(file_path)
             # Load into machine
             if self.machine.set_image(file_path):
-<<<<<<< HEAD
                 self.results_text.append(f"Image selected: {file_path}")
                 # Create preview
                 self.create_image_preview(file_path)
-=======
                 if hasattr(self, 'img_results_text'):
                     self.img_results_text.append(f"Image selected: {file_path}")
->>>>>>> 1d167eb4
             else:
                 if hasattr(self, 'img_results_text'):
                     self.img_results_text.append(f"Error loading image: {file_path}")
@@ -1312,14 +1297,11 @@
         if file_path:
             self.audio_path.setText(file_path)
             if self.machine.set_audio(file_path):
-<<<<<<< HEAD
                 self.results_text.append(f"Audio selected: {file_path}")
                 # Create preview
                 self.create_audio_preview(file_path)
-=======
                 if hasattr(self, 'aud_results_text'):
                     self.aud_results_text.append(f"Audio selected: {file_path}")
->>>>>>> 1d167eb4
             else:
                 if hasattr(self, 'aud_results_text'):
                     self.aud_results_text.append(f"Error loading audio: {file_path}")
