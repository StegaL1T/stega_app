# gui/steganalysis_window.py
import datetime
from pathlib import Path
import numpy as np
from PIL import Image
import io
import wave
import matplotlib.pyplot as plt
import cv2
import math
import random


# gui/steganalysis_window.py
from PyQt6.QtWidgets import (QMainWindow, QWidget, QVBoxLayout, QHBoxLayout,
                             QLabel, QPushButton, QFrame, QFileDialog, QTextEdit,
                             QGroupBox, QGridLayout, QLineEdit, QComboBox, QProgressBar, QApplication,
                             QStackedWidget, QHBoxLayout, QSizePolicy, QTabWidget, QSpacerItem, QSpinBox)
from PyQt6.QtCore import Qt, QSize, QTimer
from PyQt6.QtGui import QFont, QPixmap, QPainter, QColor, QPen, QLinearGradient, QBrush
import numpy as np
import cv2

# Matplotlib for charts (QtAgg backend for PyQt6)
from matplotlib.backends.backend_qtagg import FigureCanvasQTAgg as FigureCanvas
from matplotlib.figure import Figure
from matplotlib.backends.backend_pdf import PdfPages

# Import individual window modules
from gui.image_steganalysis_window import ImageSteganalysisWindow
from gui.audio_steganalysis_window import AudioSteganalysisWindow
from gui.video_steganalysis_window import VideoSteganalysisWindow


class CyberBackgroundWidget(QWidget):
    """Custom background widget with subtle cybersecurity elements"""

    def __init__(self):
        super().__init__()
        self.setAttribute(Qt.WidgetAttribute.WA_OpaquePaintEvent)
        self.animation_timer = QTimer()
        self.animation_timer.timeout.connect(self.update)
        self.animation_timer.start(50)  # 20 FPS animation
        self.time = 0

    def paintEvent(self, event):
        painter = QPainter(self)
        painter.setRenderHint(QPainter.RenderHint.Antialiasing)

        # Base dark background
        painter.fillRect(self.rect(), QColor("#0e1625"))

        # Subtle grid pattern
        self.draw_grid(painter)

        # Floating particles (data packets)
        self.draw_particles(painter)

        # Subtle circuit-like patterns
        self.draw_circuit_patterns(painter)

        # Cybersecurity scan lines
        self.draw_scan_lines(painter)

        self.time += 0.02

    def draw_grid(self, painter):
        """Draw an enhanced grid pattern with cybersecurity elements"""
        # Main grid lines with better visibility
        painter.setPen(QPen(QColor(69, 237, 242, 18), 1))  # Increased opacity
        grid_size = 40

        for x in range(0, self.width(), grid_size):
            painter.drawLine(x, 0, x, self.height())
        for y in range(0, self.height(), grid_size):
            painter.drawLine(0, y, self.width(), y)

        # Add some grid intersections with small dots
        painter.setPen(QPen(QColor(69, 237, 242, 25), 2))  # Increased opacity
        for x in range(grid_size, self.width(), grid_size * 2):
            for y in range(grid_size, self.height(), grid_size * 2):
                painter.drawPoint(x, y)

        # Add some diagonal accent lines for tech feel
        painter.setPen(QPen(QColor(73, 41, 154, 12), 1))  # Increased opacity
        for i in range(0, self.width(), grid_size * 3):
            painter.drawLine(i, 0, i + grid_size, grid_size)
            painter.drawLine(i, self.height(), i + grid_size,
                             self.height() - grid_size)

        # Static grid - no animated highlights to reduce visual clutter

    def draw_particles(self, painter):
        """Draw floating cybersecurity data packets"""
        # Main data packets
        painter.setPen(QPen(QColor(69, 237, 242, 25), 2))

        for i in range(6):
            x = (self.width() * 0.15 + i * self.width() * 0.12 +
                 math.sin(self.time + i) * 15) % self.width()
            y = (self.height() * 0.25 + i * self.height() * 0.12 +
                 math.cos(self.time * 0.8 + i) * 12) % self.height()

            # Draw data packet squares
            painter.drawRect(int(x), int(y), 4, 4)

        # Add some smaller security indicators
        painter.setPen(QPen(QColor(73, 41, 154, 20), 1))
        for i in range(4):
            x = (self.width() * 0.1 + i * self.width() * 0.2 +
                 math.sin(self.time * 1.2 + i) * 25) % self.width()
            y = (self.height() * 0.3 + i * self.height() * 0.15 +
                 math.cos(self.time * 0.6 + i) * 18) % self.height()

            # Draw small security dots
            painter.drawPoint(int(x), int(y))

    def draw_circuit_patterns(self, painter):
        """Draw subtle circuit-like patterns"""
        painter.setPen(QPen(QColor(73, 41, 154, 15), 1))

        # Draw some circuit-like lines in corners
        corner_size = 100
        # Top-left corner
        painter.drawLine(20, 20, corner_size, 20)
        painter.drawLine(20, 20, 20, corner_size)
        painter.drawLine(20, corner_size, corner_size, corner_size)

        # Top-right corner
        painter.drawLine(self.width() - 20, 20, self.width() - corner_size, 20)
        painter.drawLine(self.width() - 20, 20, self.width() - 20, corner_size)
        painter.drawLine(self.width() - 20, corner_size,
                         self.width() - corner_size, corner_size)

        # Bottom corners
        painter.drawLine(20, self.height() - 20,
                         corner_size, self.height() - 20)
        painter.drawLine(20, self.height() - 20, 20,
                         self.height() - corner_size)
        painter.drawLine(20, self.height() - corner_size,
                         corner_size, self.height() - corner_size)

        painter.drawLine(self.width() - 20, self.height() - 20,
                         self.width() - corner_size, self.height() - 20)
        painter.drawLine(self.width() - 20, self.height() - 20,
                         self.width() - 20, self.height() - corner_size)
        painter.drawLine(self.width() - 20, self.height() - corner_size,
                         self.width() - corner_size, self.height() - corner_size)

    def draw_scan_lines(self, painter):
        """Draw cybersecurity scan lines effect - maximum 4 lines"""
        # Two horizontal scan lines
        painter.setPen(QPen(QColor(69, 237, 242, 45), 2))
        scan_y = int((self.height() * 0.3 + math.sin(self.time * 2)
                     * self.height() * 0.4) % self.height())
        painter.drawLine(0, scan_y, self.width(), scan_y)

        painter.setPen(QPen(QColor(69, 237, 242, 30), 1))
        scan_y2 = int((self.height() * 0.7 + math.cos(self.time * 1.8)
                      * self.height() * 0.35) % self.height())
        painter.drawLine(0, scan_y2, self.width(), scan_y2)

        # Two vertical scan lines
        painter.setPen(QPen(QColor(69, 237, 242, 40), 2))
        scan_x = int((self.width() * 0.2 + math.cos(self.time * 1.5)
                     * self.width() * 0.5) % self.width())
        painter.drawLine(scan_x, 0, scan_x, self.height())

        painter.setPen(QPen(QColor(69, 237, 242, 25), 1))
        scan_x2 = int((self.width() * 0.8 + math.sin(self.time * 1.2)
                      * self.width() * 0.4) % self.width())
        painter.drawLine(scan_x2, 0, scan_x2, self.height())


class SteganalysisWindow(QMainWindow):
    def __init__(self):
        super().__init__()
        self.setWindowTitle("Steganalysis - Detect Hidden Messages")

        # Setup responsive sizing
        self.setup_responsive_sizing()

        # Initialize the steganalysis machine
        from machine.steganalysis_machine import SteganalysisMachine
        from machine.video_steganalysis_machine import VideoSteganalysisMachine
        self.machine = SteganalysisMachine()
<<<<<<< HEAD
        self.video_machine = VideoSteganalysisMachine()
        
        # Initialize individual window modules
        self.image_window = ImageSteganalysisWindow(self.machine)
        self.audio_window = AudioSteganalysisWindow(self.machine)
        self.video_window = VideoSteganalysisWindow(self.video_machine)
        
=======

        # Initialize individual window modules
        self.image_window = ImageSteganalysisWindow(self.machine)
        self.audio_window = AudioSteganalysisWindow(self.machine)
        self.video_window = VideoSteganalysisWindow(self.machine)

>>>>>>> eb35af44
        # Set main GUI references
        self.image_window.set_main_gui(self)
        self.audio_window.set_main_gui(self)
        self.video_window.set_main_gui(self)

        # Method descriptions
        self.method_descriptions = {
            # Image analysis methods
            "LSB Analysis": "Analyzes the least significant bits of each pixel to detect hidden data. LSB steganography is the most common method of hiding information in images.",
            "Chi-Square Test": "Performs statistical analysis on pixel value distributions to detect anomalies that may indicate steganographic content.",
            "RS Analysis": "Regular-Singular analysis examines how flipping LSBs affects image smoothness to detect LSB steganography with high accuracy.",
            "Sample Pairs Analysis": "Analyzes adjacent pixel pairs to detect statistical anomalies that may indicate hidden data in the image.",
            "DCT Analysis": "Discrete Cosine Transform analysis examines frequency domain characteristics to detect steganography in JPEG images.",
            "Wavelet Analysis": "Analyzes image using wavelet transforms to detect steganographic artifacts in different frequency bands.",
            "Histogram Analysis": "Examines pixel value histograms for unusual patterns that may indicate hidden information.",
            "Comprehensive Analysis": "Combines multiple basic detection methods for a thorough analysis of potential steganographic content.",
            "Advanced Comprehensive": "Uses all available detection methods with advanced algorithms for the most thorough steganalysis possible.",

            # Audio analysis methods
            "Audio LSB Analysis": "Analyzes least significant bits in audio samples to detect hidden data embedded in audio files.",
            "Audio Chi-Square Test": "Statistical analysis of audio sample distributions to identify anomalies that may indicate steganographic content.",
            "Audio Spectral Analysis": "Examines frequency domain characteristics and power spectral density to detect audio steganography.",
            "Audio Autocorrelation Analysis": "Analyzes temporal patterns and periodic structures in audio to detect hidden information.",
            "Audio Entropy Analysis": "Measures randomness and information content in audio samples to identify steganographic artifacts.",
            "Audio Comprehensive Analysis": "Combines multiple audio detection methods for thorough analysis of potential hidden content.",
            "Audio Advanced Comprehensive": "Uses all available audio analysis techniques for the most comprehensive steganalysis possible.",

            # Video analysis methods
            "Video LSB Analysis": "Analyzes least significant bits in video frames to detect hidden data embedded in video files.",
            "Video Frame Analysis": "Examines individual video frames for anomalies and statistical irregularities that may indicate steganography.",
            "Video Motion Analysis": "Analyzes motion vectors and temporal patterns between frames to detect hidden information.",
            "Video Comprehensive Analysis": "Combines multiple video detection methods for thorough analysis of potential steganographic content.",
            "Video Advanced Comprehensive": "Uses all available video analysis techniques for the most comprehensive steganalysis possible."
        }

        # Cybersecurity theme: fonts & background
        # Colors:
        #   Background: #0e1625 (very dark navy)
        #   Headings/accents: #49299a (purple)
        #   Highlights/buttons: #45edf2 (aqua/cyan)
        #   Light contrast: #e8e8fc (very light lavender)
        self.setStyleSheet("""
            QMainWindow {
                background-color: #0e1625;
                font-family: 'Syne', 'Segoe UI', 'Arial', sans-serif;
                color: #e8e8fc;
            }
            QWidget {
                font-family: 'Syne', 'Segoe UI', 'Arial', sans-serif;
                color: #e8e8fc;
            }
        """)

        # Create central widget and main layout
        central_widget = QWidget()
        self.setCentralWidget(central_widget)

        # Create background widget
        self.background_widget = CyberBackgroundWidget()
        self.background_widget.setParent(central_widget)
        self.background_widget.lower()  # Put it behind other widgets

        main_layout = QVBoxLayout(central_widget)
        main_layout.setSpacing(20)
        main_layout.setContentsMargins(30, 30, 30, 30)

        # Title section
        self.create_title_section(main_layout)

        # Main content area (tabs)
        self.create_tabs(main_layout)

        # Set window size and position
        self.setGeometry(self.window_x, self.window_y,
                         self.window_width, self.window_height)
        self.show()

        # Initialize background widget size
        self.background_widget.setGeometry(0, 0, self.width(), self.height())

    def resizeEvent(self, event):
        """Handle window resize to update background"""
        super().resizeEvent(event)
        if hasattr(self, 'background_widget'):
            self.background_widget.setGeometry(
                0, 0, self.width(), self.height())

    def setup_responsive_sizing(self):
        """Setup responsive sizing based on screen dimensions"""
        # Get screen dimensions using modern PyQt6 approach
        app = QApplication.instance()
        if app is None:
            app = QApplication([])
        screen = app.primaryScreen().geometry()
        screen_width = screen.width()
        screen_height = screen.height()

        # Define responsive scaling factors
        # For screens between 1200x1080 and 1920x1200
        if screen_width <= 1366:  # Smaller laptops
            scale_factor = 0.8
        elif screen_width <= 1600:  # Medium laptops
            scale_factor = 0.9
        else:  # Larger screens
            scale_factor = 1.0

        # Calculate window dimensions (leave some margin from screen edges)
        margin_percent = 0.05  # 5% margin from screen edges
        self.window_width = int(screen_width * (1 - 2 * margin_percent))
        self.window_height = int(screen_height * (1 - 2 * margin_percent))

        # Center the window
        self.window_x = int(screen_width * margin_percent)
        self.window_y = int(screen_height * margin_percent)

        # Set minimum size to ensure usability on smaller screens
        min_width = 1000
        min_height = 700
        self.window_width = max(self.window_width, min_width)
        self.window_height = max(self.window_height, min_height)

    def create_title_section(self, layout):
        """Create the title and back button section"""
        title_layout = QHBoxLayout()

        # Back button with cyber theme
        back_button = QPushButton("← Back to Main")
        back_button.setStyleSheet("""
            QPushButton {
                background: rgba(69,237,242,0.1);
                color: #e8e8fc;
                border: 2px solid rgba(69,237,242,0.6);
                padding: 10px 20px;
                border-radius: 12px;
                font-weight: bold;
                font-size: 14px;
            }
            QPushButton:hover {
                background: rgba(69,237,242,0.3);
                border: 3px solid rgba(69,237,242,1.0);
            }
            QPushButton:pressed {
                background: rgba(69,237,242,0.3);
            }
        """)
        back_button.clicked.connect(self.go_back)

        # Title with cyber theme
        title_label = QLabel("Steganalysis - Detect Hidden Messages")
        title_font = QFont()
        title_font.setPointSize(28)
        title_font.setBold(True)
        title_label.setFont(title_font)
        title_label.setAlignment(Qt.AlignmentFlag.AlignCenter)
        title_label.setStyleSheet("color: #45edf2; margin: 10px 0;")

        title_layout.addWidget(back_button)
        title_layout.addStretch()
        title_layout.addWidget(title_label)
        title_layout.addStretch()

        layout.addLayout(title_layout)

    def create_tabs(self, layout):
        """Create Image/Audio/Video steganalysis tabs"""
        tabs = QTabWidget()
        tabs.setDocumentMode(True)
        tabs.setTabPosition(QTabWidget.TabPosition.North)
        tabs.setStyleSheet("""
            QTabWidget::pane {
                border: 2px solid rgba(69,237,242,0.6);
                border-radius: 15px;
                background-color: rgba(14,22,37,0.8);
            }
            QTabWidget::tab-bar {
                alignment: center;
            }
            QTabBar::tab {
                background: rgba(69,237,242,0.1);
                color: #e8e8fc;
                border: 2px solid rgba(69,237,242,0.6);
                padding: 10px 20px;
                margin: 5px;
                border-radius: 8px;
                font-weight: bold;
                font-size: 14px;
            }
            QTabBar::tab:selected {
                background: rgba(69,237,242,0.3);
                border: 3px solid rgba(69,237,242,1.0);
            }
            QTabBar::tab:hover {
                background: rgba(69,237,242,0.2);
            }
        """)

        image_tab = QWidget()
        audio_tab = QWidget()
        video_tab = QWidget()

        # Build image tab
        img_split = QHBoxLayout(image_tab)
        img_split.setSpacing(30)

        img_controls = self._build_image_controls()
        img_results = self._build_image_results()
        img_split.addWidget(img_controls)
        img_split.addWidget(img_results)

        # Build audio tab
        aud_split = QHBoxLayout(audio_tab)
        aud_split.setSpacing(30)

        aud_controls = self._build_audio_controls()
        aud_results = self._build_audio_results()
        aud_split.addWidget(aud_controls)
        aud_split.addWidget(aud_results)

        # Build video tab
        vid_split = QHBoxLayout(video_tab)
        vid_split.setSpacing(30)

        vid_controls = self._build_video_controls()
        vid_results = self._build_video_results()
        vid_split.addWidget(vid_controls)
        vid_split.addWidget(vid_results)

        tabs.addTab(image_tab, "Image Steganalysis")
        tabs.addTab(audio_tab, "Audio Steganalysis")
        tabs.addTab(video_tab, "Video Steganalysis")

        layout.addWidget(tabs)

    def _styled_panel(self) -> QFrame:
        panel = QFrame()
        panel.setStyleSheet("""
            QFrame { 
                background-color: #0e1625;
                border-radius: 15px; 
                border: 2px solid rgba(69,237,242,0.6);
            }
        """)
        return panel

    def _validate_time_range(self):
        """Validate and adjust time range controls"""
        start_time = self.start_time_spin.value()
        end_time = self.end_time_spin.value()

        # Update max values based on video duration if available
        if hasattr(self.machine, 'video_duration') and self.machine.video_duration:
            max_duration = int(self.machine.video_duration)
            self.start_time_spin.setMaximum(max_duration - 1)
            self.end_time_spin.setMaximum(max_duration)

            # Adjust current values if they exceed video duration
            if start_time >= max_duration:
                self.start_time_spin.setValue(0)
            if end_time > max_duration:
                self.end_time_spin.setValue(max_duration)

    def _build_image_controls(self) -> QWidget:
        panel = self._styled_panel()
        layout = QVBoxLayout(panel)
        layout.setSpacing(20)
        layout.setContentsMargins(30, 30, 30, 30)

        title = QLabel("🖼️ Image Analysis Input")
        f = QFont()
        f.setPointSize(20)
        f.setBold(True)
        title.setFont(f)
        title.setStyleSheet(
            "color: #e8e8fc; margin-bottom: 10px; border: none;")

        image_group = QGroupBox("🔍 Suspicious Image")
        image_group.setStyleSheet("""
            QGroupBox {
                color: #e8e8fc;
                font-weight: bold;
                font-size: 16px;
                border: 2px solid rgba(69,237,242,0.6);
                border-radius: 10px;
                margin-top: 10px;
                padding-top: 10px;
            }
            QGroupBox::title {
                subcontrol-origin: margin;
                left: 10px;
                padding: 0 5px 0 5px;
            }
        """)
        image_layout = QVBoxLayout(image_group)
        self.image_path = QLineEdit()
        self.image_path.setPlaceholderText("Select image to analyze...")
        self.image_path.setReadOnly(True)
        self.image_path.setStyleSheet("""
            QLineEdit {
                background-color: #0e1625;
                color: #e8e8fc;
                border: 2px solid rgba(69,237,242,0.6);
                border-radius: 8px;
                padding: 8px;
            }
            QLineEdit:focus {
                border: 3px solid rgba(69,237,242,1.0);
            }
        """)
        browse_button = QPushButton("Browse Image")
        browse_button.setStyleSheet("""
            QPushButton { 
                background: rgba(34,139,34,0.2);
                color: #22c55e;
                border: 2px solid #22c55e;
                padding: 8px 16px;
                border-radius: 8px;
                font-weight: bold;
                font-size: 14px;
            }
            QPushButton:hover { 
                background: rgba(34,139,34,0.4);
                border: 3px solid #22c55e;
                color: #ffffff;
            }
        """)
        browse_button.clicked.connect(self.image_window.browse_image)
        image_layout.addWidget(self.image_path)
        image_layout.addWidget(browse_button)

        # Image preview
        self.image_preview = QLabel()
        self.image_preview.setAlignment(Qt.AlignmentFlag.AlignCenter)
        self.image_preview.setStyleSheet("""
            QLabel {
                border: 2px solid rgba(69,237,242,0.6);
                border-radius: 8px;
                background-color: #0e1625;
                color: #e8e8fc;
                min-height: 150px;
                max-height: 200px;
            }
        """)
        self.image_preview.setSizePolicy(
            QSizePolicy.Policy.Expanding, QSizePolicy.Policy.Fixed)
        self.image_preview.setText("No image selected")
        self.image_preview.setScaledContents(False)
        image_layout.addWidget(self.image_preview)

        method_group = QGroupBox("⚙️ Image Analysis Method")
        method_group.setStyleSheet("""
            QGroupBox {
                color: #e8e8fc;
                font-weight: bold;
                font-size: 16px;
                border: 2px solid rgba(69,237,242,0.6);
                border-radius: 10px;
                margin-top: 10px;
                padding-top: 10px;
            }
            QGroupBox::title {
                subcontrol-origin: margin;
                left: 10px;
                padding: 0 5px 0 5px;
            }
        """)
        method_layout = QVBoxLayout(method_group)
        self.method_combo = QComboBox()
        self.method_combo.addItems([
            "LSB Analysis", "Chi-Square Test", "RS Analysis", "Sample Pairs Analysis",
            "DCT Analysis", "Wavelet Analysis", "Histogram Analysis", "Comprehensive Analysis", "Advanced Comprehensive"
        ])
        self.method_combo.setStyleSheet("""
            QComboBox { 
                padding: 8px 12px 8px 12px; 
                border: 2px solid #45edf2; 
                border-radius: 8px; 
                background-color: #0e1625;
                color: #e8e8fc;
                font-weight: bold;
            }
            QComboBox:focus { 
                border: 3px solid #45edf2;
                background-color: rgba(69,237,242,0.1);
            }
            QComboBox::drop-down {
                subcontrol-origin: padding;
                subcontrol-position: top right;
                width: 30px;
                border-left: 2px solid #45edf2;
                border-top-right-radius: 8px;
                border-bottom-right-radius: 8px;
                background-color: #45edf2;
            }
            QComboBox::down-arrow {
                image: none;
                border: none;
                width: 0;
                height: 0;
                border-left: 5px solid transparent;
                border-right: 5px solid transparent;
                border-top: 6px solid #0e1625;
                margin: 0 8px;
            }
            QComboBox QAbstractItemView {
                border: 2px solid #45edf2;
                border-radius: 8px;
                background-color: #0e1625;
                color: #e8e8fc;
                selection-background-color: rgba(69,237,242,0.3);
            }
        """)
        self.method_combo.currentTextChanged.connect(
            self.image_window.on_image_method_changed)
        method_layout.addWidget(self.method_combo)

        self.img_analyze_btn = QPushButton("Analyze Image")
        self.img_analyze_btn.setStyleSheet("""
            QPushButton { 
                background: rgba(255,140,0,0.2);
                color: #ff8c00;
                border: 2px solid #ff8c00;
                padding: 12px 24px;
                border-radius: 12px;
                font-size: 14px;
                font-weight: bold;
            }
            QPushButton:hover { 
                background: rgba(255,140,0,0.4);
                border: 3px solid #ff8c00;
                color: #ffffff;
            }
            QPushButton:pressed {
                background: rgba(255,140,0,0.4);
            }
        """)
        self.img_analyze_btn.clicked.connect(self.image_window.analyze_image)

        # Method description
        self.image_method_description = QLabel()
        self.image_method_description.setWordWrap(True)
        self.image_method_description.setStyleSheet("""
            QLabel {
                background-color: #0e1625;
                border: 2px solid rgba(69,237,242,0.6);
                border-radius: 8px;
                padding: 10px;
                font-size: 12px;
                color: #e8e8fc;
                min-height: 60px;
            }
        """)
        # Initialize with LSB Analysis description
        self.image_window.update_method_description(
            "LSB Analysis", self.image_method_description)

        layout.addWidget(title)
        layout.addWidget(image_group)
        layout.addWidget(method_group)
        layout.addWidget(self.img_analyze_btn)
        layout.addWidget(self.image_method_description)
        layout.addStretch()
        return panel

    def _build_image_results(self) -> QWidget:
        panel = self._styled_panel()
        layout = QVBoxLayout(panel)
        layout.setSpacing(20)
        layout.setContentsMargins(30, 30, 30, 30)

        title = QLabel("📊 Image Analysis Results")
        f = QFont()
        f.setPointSize(20)
        f.setBold(True)
        title.setFont(f)
        title.setStyleSheet(
            "color: #e8e8fc; margin-bottom: 10px; border: none;")

        self.img_progress_bar = QProgressBar()
        self.img_progress_bar.setVisible(False)
        self.img_progress_bar.setStyleSheet("""
            QProgressBar { 
                border: 2px solid rgba(69,237,242,0.6); 
                border-radius: 8px; 
                text-align: center; 
                background-color: #0e1625;
                color: #e8e8fc;
            }
            QProgressBar::chunk { 
                background-color: #45edf2; 
                border-radius: 6px; 
            }
        """)

        img_results_group = QGroupBox("🎯 Detection Results")
        img_results_group.setStyleSheet("""
            QGroupBox {
                color: #e8e8fc;
                font-weight: bold;
                font-size: 16px;
                border: 2px solid rgba(69,237,242,0.6);
                border-radius: 10px;
                margin-top: 10px;
                padding-top: 10px;
            }
            QGroupBox::title {
                subcontrol-origin: margin;
                left: 10px;
                padding: 0 5px 0 5px;
            }
        """)
        img_results_layout = QVBoxLayout(img_results_group)
        self.img_results_text = QTextEdit()
        self.img_results_text.setReadOnly(True)
        self.img_results_text.setStyleSheet("""
            QTextEdit {
                background-color: #0e1625;
                color: #e8e8fc;
                border: 2px solid rgba(69,237,242,0.6);
                border-radius: 8px;
                padding: 8px;
            }
        """)
        self.img_results_text.setPlaceholderText(
            "Analysis results will appear here...")
        img_results_layout.addWidget(self.img_results_text)

        # Image charts
        image_charts_group = QGroupBox("📊 Image Charts")
        image_charts_group.setStyleSheet("""
            QGroupBox {
                color: #e8e8fc;
                font-weight: bold;
                font-size: 16px;
                border: 2px solid rgba(69,237,242,0.6);
                border-radius: 10px;
                margin-top: 10px;
                padding-top: 10px;
            }
            QGroupBox::title {
                subcontrol-origin: margin;
                left: 10px;
                padding: 0 5px 0 5px;
            }
        """)
        image_charts_layout = QGridLayout(image_charts_group)
        # Larger canvases for readability
        self.img_canvas_lsb = FigureCanvas(Figure(figsize=(3, 2), dpi=100))
        self.img_canvas_diff = FigureCanvas(Figure(figsize=(3, 2), dpi=100))
        self.img_canvas_hist = FigureCanvas(Figure(figsize=(3, 2), dpi=100))
        # No minimum size constraints - let charts fit naturally like audio charts
        image_charts_layout.addWidget(self.img_canvas_lsb, 0, 0)
        image_charts_layout.addWidget(self.img_canvas_diff, 0, 1)
        image_charts_layout.addWidget(self.img_canvas_hist, 1, 0, 1, 2)

        img_stats_group = QGroupBox("📈 Statistics")
        img_stats_group.setStyleSheet("""
            QGroupBox {
                color: #e8e8fc;
                font-weight: bold;
                font-size: 16px;
                border: 2px solid rgba(69,237,242,0.6);
                border-radius: 10px;
                margin-top: 10px;
                padding-top: 10px;
            }
            QGroupBox::title {
                subcontrol-origin: margin;
                left: 10px;
                padding: 0 5px 0 5px;
            }
        """)
        img_stats_layout = QVBoxLayout(img_stats_group)
        self.img_stats_text = QTextEdit()
        self.img_stats_text.setReadOnly(True)
        self.img_stats_text.setMaximumHeight(150)
        self.img_stats_text.setStyleSheet("""
            QTextEdit {
                background-color: #0e1625;
                color: #e8e8fc;
                border: 2px solid rgba(69,237,242,0.6);
                border-radius: 8px;
                padding: 8px;
            }
        """)
        self.img_stats_text.setPlaceholderText(
            "Image statistics will appear here...")
        img_stats_layout.addWidget(self.img_stats_text)

        layout.addWidget(title)
        layout.addWidget(self.img_progress_bar)
        layout.addWidget(img_results_group)
        layout.addWidget(image_charts_group)
        layout.addWidget(img_stats_group)
        # Export charts to PDF button
        export_img_pdf_btn = QPushButton("Export Charts to PDF")
        export_img_pdf_btn.setStyleSheet("""
            QPushButton { 
                background: rgba(147,51,234,0.2);
                color: #9333ea;
                border: 2px solid #9333ea;
                padding: 10px 20px;
                border-radius: 8px;
                font-weight: bold;
                font-size: 14px;
            }
            QPushButton:hover { 
                background: rgba(147,51,234,0.4);
                border: 3px solid #9333ea;
                color: #ffffff;
            }
        """)
        export_img_pdf_btn.clicked.connect(self.export_charts_pdf)
        layout.addWidget(export_img_pdf_btn)

        # Export report button
        export_img_report_btn = QPushButton("Export Report")
        export_img_report_btn.setStyleSheet("""
            QPushButton { 
                background: rgba(147,51,234,0.2);
                color: #9333ea;
                border: 2px solid #9333ea;
                padding: 10px 20px;
                border-radius: 8px;
                font-weight: bold;
                font-size: 14px;
            }
            QPushButton:hover { 
                background: rgba(147,51,234,0.4);
                border: 3px solid #9333ea;
                color: #ffffff;
            }
        """)
        export_img_report_btn.clicked.connect(self.export_report)
        layout.addWidget(export_img_report_btn)
        layout.addStretch()
        return panel

    def _build_audio_controls(self) -> QWidget:
        panel = self._styled_panel()
        layout = QVBoxLayout(panel)
        layout.setSpacing(20)
        layout.setContentsMargins(30, 30, 30, 30)

        title = QLabel("🎵 Audio Analysis Input")
        f = QFont()
        f.setPointSize(20)
        f.setBold(True)
        title.setFont(f)
        title.setStyleSheet(
            "color: #e8e8fc; margin-bottom: 10px; border: none;")

        audio_group = QGroupBox("🔍 Suspicious Audio")
        audio_group.setStyleSheet("""
            QGroupBox {
                color: #e8e8fc;
                font-weight: bold;
                font-size: 16px;
                border: 2px solid rgba(69,237,242,0.6);
                border-radius: 10px;
                margin-top: 10px;
                padding-top: 10px;
            }
            QGroupBox::title {
                subcontrol-origin: margin;
                left: 10px;
                padding: 0 5px 0 5px;
            }
        """)
        audio_layout = QVBoxLayout(audio_group)
        self.audio_path = QLineEdit()
        self.audio_path.setPlaceholderText("Select WAV audio to analyze...")
        self.audio_path.setReadOnly(True)
        self.audio_path.setStyleSheet("""
            QLineEdit {
                background-color: #0e1625;
                color: #e8e8fc;
                border: 2px solid rgba(69,237,242,0.6);
                border-radius: 8px;
                padding: 8px;
            }
            QLineEdit:focus {
                border: 3px solid rgba(69,237,242,1.0);
            }
        """)
        browse_audio_button = QPushButton("Browse Audio")
        browse_audio_button.setStyleSheet("""
            QPushButton { 
                background: rgba(34,139,34,0.2);
                color: #22c55e;
                border: 2px solid #22c55e;
                padding: 8px 16px;
                border-radius: 8px;
                font-weight: bold;
                font-size: 14px;
            }
            QPushButton:hover { 
                background: rgba(34,139,34,0.4);
                border: 3px solid #22c55e;
                color: #ffffff;
            }
        """)
        browse_audio_button.clicked.connect(self.audio_window.browse_audio)
        audio_layout.addWidget(self.audio_path)
        audio_layout.addWidget(browse_audio_button)

        # Audio preview (waveform)
        self.audio_preview = QLabel()
        self.audio_preview.setAlignment(Qt.AlignmentFlag.AlignCenter)
        self.audio_preview.setStyleSheet("""
            QLabel {
                border: 2px solid rgba(69,237,242,0.6);
                border-radius: 8px;
                background-color: #0e1625;
                color: #e8e8fc;
                min-height: 100px;
                max-height: 150px;
            }
        """)
        self.audio_preview.setSizePolicy(
            QSizePolicy.Policy.Expanding, QSizePolicy.Policy.Fixed)
        self.audio_preview.setText("No audio selected")
        audio_layout.addWidget(self.audio_preview)

        audio_method_group = QGroupBox("⚙️ Audio Analysis Method")
        audio_method_group.setStyleSheet("""
            QGroupBox {
                color: #e8e8fc;
                font-weight: bold;
                font-size: 16px;
                border: 2px solid rgba(69,237,242,0.6);
                border-radius: 10px;
                margin-top: 10px;
                padding-top: 10px;
            }
            QGroupBox::title {
                subcontrol-origin: margin;
                left: 10px;
                padding: 0 5px 0 5px;
            }
        """)
        audio_method_layout = QVBoxLayout(audio_method_group)
        self.audio_method_combo = QComboBox()
        self.audio_method_combo.addItems([
            "Audio LSB Analysis", "Audio Chi-Square Test", "Audio Spectral Analysis",
            "Audio Autocorrelation Analysis", "Audio Entropy Analysis", "Audio Comprehensive Analysis", "Audio Advanced Comprehensive"
        ])
        self.audio_method_combo.setStyleSheet("""
            QComboBox { 
                padding: 8px 12px 8px 12px; 
                border: 2px solid #45edf2; 
                border-radius: 8px; 
                background-color: #0e1625;
                color: #e8e8fc;
                font-weight: bold;
            }
            QComboBox:focus { 
                border: 3px solid #45edf2;
                background-color: rgba(69,237,242,0.1);
            }
            QComboBox::drop-down {
                subcontrol-origin: padding;
                subcontrol-position: top right;
                width: 30px;
                border-left: 2px solid #45edf2;
                border-top-right-radius: 8px;
                border-bottom-right-radius: 8px;
                background-color: #45edf2;
            }
            QComboBox::down-arrow {
                image: none;
                border: none;
                width: 0;
                height: 0;
                border-left: 5px solid transparent;
                border-right: 5px solid transparent;
                border-top: 6px solid #0e1625;
                margin: 0 8px;
            }
            QComboBox QAbstractItemView {
                border: 2px solid #45edf2;
                border-radius: 8px;
                background-color: #0e1625;
                color: #e8e8fc;
                selection-background-color: rgba(69,237,242,0.3);
            }
        """)
        self.audio_method_combo.currentTextChanged.connect(
            self.audio_window.on_audio_method_changed)
        audio_method_layout.addWidget(self.audio_method_combo)

        self.aud_analyze_btn = QPushButton("Analyze Audio")
        self.aud_analyze_btn.setStyleSheet("""
            QPushButton { 
                background: rgba(255,140,0,0.2);
                color: #ff8c00;
                border: 2px solid #ff8c00;
                padding: 12px 24px;
                border-radius: 12px;
                font-size: 14px;
                font-weight: bold;
            }
            QPushButton:hover { 
                background: rgba(255,140,0,0.4);
                border: 3px solid #ff8c00;
                color: #ffffff;
            }
            QPushButton:pressed {
                background: rgba(255,140,0,0.4);
            }
        """)
        self.aud_analyze_btn.clicked.connect(self.audio_window.analyze_audio)

        # Method description
        self.audio_method_description = QLabel()
        self.audio_method_description.setWordWrap(True)
        self.audio_method_description.setStyleSheet("""
            QLabel {
                background-color: #0e1625;
                border: 2px solid rgba(69,237,242,0.6);
                border-radius: 8px;
                padding: 10px;
                font-size: 12px;
                color: #e8e8fc;
                min-height: 60px;
            }
        """)
        # Initialize with Audio LSB Analysis description
        self.audio_window.update_method_description(
            "Audio LSB Analysis", self.audio_method_description)

        layout.addWidget(title)
        layout.addWidget(audio_group)
        layout.addWidget(audio_method_group)
        layout.addWidget(self.aud_analyze_btn)
        layout.addWidget(self.audio_method_description)
        layout.addStretch()
        return panel

    def _build_audio_results(self) -> QWidget:
        panel = self._styled_panel()
        layout = QVBoxLayout(panel)
        layout.setSpacing(20)
        layout.setContentsMargins(30, 30, 30, 30)

        title = QLabel("📈 Audio Analysis Results")
        f = QFont()
        f.setPointSize(20)
        f.setBold(True)
        title.setFont(f)
        title.setStyleSheet(
            "color: #e8e8fc; margin-bottom: 10px; border: none;")

        aud_results_group = QGroupBox("🎯 Detection Results")
        aud_results_group.setStyleSheet("""
            QGroupBox {
                color: #e8e8fc;
                font-weight: bold;
                font-size: 16px;
                border: 2px solid rgba(69,237,242,0.6);
                border-radius: 10px;
                margin-top: 10px;
                padding-top: 10px;
            }
            QGroupBox::title {
                subcontrol-origin: margin;
                left: 10px;
                padding: 0 5px 0 5px;
            }
        """)
        aud_results_layout = QVBoxLayout(aud_results_group)
        self.aud_results_text = QTextEdit()
        self.aud_results_text.setReadOnly(True)
        self.aud_results_text.setStyleSheet("""
            QTextEdit {
                background-color: #0e1625;
                color: #e8e8fc;
                border: 2px solid rgba(69,237,242,0.6);
                border-radius: 8px;
                padding: 8px;
            }
        """)
        self.aud_results_text.setPlaceholderText(
            "Analysis results will appear here...")
        aud_results_layout.addWidget(self.aud_results_text)

        audio_charts_group = QGroupBox("📊 Audio Charts")
        audio_charts_group.setStyleSheet("""
            QGroupBox {
                color: #e8e8fc;
                font-weight: bold;
                font-size: 16px;
                border: 2px solid rgba(69,237,242,0.6);
                border-radius: 10px;
                margin-top: 10px;
                padding-top: 10px;
            }
            QGroupBox::title {
                subcontrol-origin: margin;
                left: 10px;
                padding: 0 5px 0 5px;
            }
        """)
        audio_charts_layout = QGridLayout(audio_charts_group)
        self.aud_canvas_wave = FigureCanvas(Figure(figsize=(3, 2)))
        self.aud_canvas_spec = FigureCanvas(Figure(figsize=(3, 2)))
        self.aud_canvas_entropy = FigureCanvas(Figure(figsize=(3, 2)))
        audio_charts_layout.addWidget(self.aud_canvas_wave, 0, 0)
        audio_charts_layout.addWidget(self.aud_canvas_spec, 0, 1)
        audio_charts_layout.addWidget(self.aud_canvas_entropy, 1, 0, 1, 2)

        aud_stats_group = QGroupBox("📈 Statistics")
        aud_stats_group.setStyleSheet("""
            QGroupBox {
                color: #e8e8fc;
                font-weight: bold;
                font-size: 16px;
                border: 2px solid rgba(69,237,242,0.6);
                border-radius: 10px;
                margin-top: 10px;
                padding-top: 10px;
            }
            QGroupBox::title {
                subcontrol-origin: margin;
                left: 10px;
                padding: 0 5px 0 5px;
            }
        """)
        aud_stats_layout = QVBoxLayout(aud_stats_group)
        self.aud_stats_text = QTextEdit()
        self.aud_stats_text.setReadOnly(True)
        self.aud_stats_text.setMaximumHeight(150)
        self.aud_stats_text.setStyleSheet("""
            QTextEdit {
                background-color: #0e1625;
                color: #e8e8fc;
                border: 2px solid rgba(69,237,242,0.6);
                border-radius: 8px;
                padding: 8px;
            }
        """)
        self.aud_stats_text.setPlaceholderText(
            "Audio statistics will appear here...")
        aud_stats_layout.addWidget(self.aud_stats_text)

        export_button = QPushButton("Export Report")
        export_button.setStyleSheet("""
            QPushButton { 
                background: rgba(147,51,234,0.2);
                color: #9333ea;
                border: 2px solid #9333ea;
                padding: 10px 20px;
                border-radius: 8px;
                font-weight: bold;
                font-size: 14px;
            }
            QPushButton:hover { 
                background: rgba(147,51,234,0.4);
                border: 3px solid #9333ea;
                color: #ffffff;
            }
        """)
        export_button.clicked.connect(self.export_report)

        # Export charts to PDF button
        export_aud_pdf_btn = QPushButton("Export Charts to PDF")
        export_aud_pdf_btn.setStyleSheet("""
            QPushButton { 
                background: rgba(147,51,234,0.2);
                color: #9333ea;
                border: 2px solid #9333ea;
                padding: 10px 20px;
                border-radius: 8px;
                font-weight: bold;
                font-size: 14px;
            }
            QPushButton:hover { 
                background: rgba(147,51,234,0.4);
                border: 3px solid #9333ea;
                color: #ffffff;
            }
        """)
        export_aud_pdf_btn.clicked.connect(self.export_charts_pdf)

        layout.addWidget(title)
        layout.addWidget(aud_results_group)
        layout.addWidget(audio_charts_group)
        layout.addWidget(aud_stats_group)
        layout.addWidget(export_aud_pdf_btn)
        layout.addWidget(export_button)
        layout.addStretch()
        return panel

    def _build_video_controls(self) -> QWidget:
        panel = self._styled_panel()
        layout = QVBoxLayout(panel)
        layout.setSpacing(20)
        layout.setContentsMargins(30, 30, 30, 30)

        title = QLabel("🎬 Video Analysis Input")
        f = QFont()
        f.setPointSize(20)
        f.setBold(True)
        title.setFont(f)
        title.setStyleSheet(
            "color: #e8e8fc; margin-bottom: 10px; border: none;")

        video_group = QGroupBox("🔍 Suspicious Video")
        video_group.setStyleSheet("""
            QGroupBox {
                color: #e8e8fc;
                font-weight: bold;
                font-size: 16px;
                border: 2px solid rgba(69,237,242,0.6);
                border-radius: 10px;
                margin-top: 10px;
                padding-top: 10px;
            }
            QGroupBox::title {
                subcontrol-origin: margin;
                left: 10px;
                padding: 0 5px 0 5px;
            }
        """)
        video_layout = QVBoxLayout(video_group)
        self.video_path = QLineEdit()
        self.video_path.setPlaceholderText("Select video to analyze...")
        self.video_path.setReadOnly(True)
        self.video_path.setStyleSheet("""
            QLineEdit {
                background-color: #0e1625;
                color: #e8e8fc;
                border: 2px solid rgba(69,237,242,0.6);
                border-radius: 8px;
                padding: 8px;
            }
            QLineEdit:focus {
                border: 3px solid rgba(69,237,242,1.0);
            }
        """)
        browse_video_button = QPushButton("Browse Video")
        browse_video_button.setStyleSheet("""
            QPushButton { 
                background: rgba(34,139,34,0.2);
                color: #22c55e;
                border: 2px solid #22c55e;
                padding: 8px 16px;
                border-radius: 8px;
                font-weight: bold;
                font-size: 14px;
            }
            QPushButton:hover { 
                background: rgba(34,139,34,0.4);
                border: 3px solid #22c55e;
                color: #ffffff;
            }
        """)
        browse_video_button.clicked.connect(self.video_window.browse_video)
        video_layout.addWidget(self.video_path)
        video_layout.addWidget(browse_video_button)

        # Video preview
        self.video_preview = QLabel()
        self.video_preview.setAlignment(Qt.AlignmentFlag.AlignCenter)
        self.video_preview.setStyleSheet("""
            QLabel {
                border: 2px solid rgba(69,237,242,0.6);
                border-radius: 8px;
                background-color: #0e1625;
                color: #e8e8fc;
                min-height: 120px;
                max-height: 180px;
            }
        """)
        self.video_preview.setSizePolicy(
            QSizePolicy.Policy.Expanding, QSizePolicy.Policy.Fixed)
        self.video_preview.setText("No video selected")
        self.video_preview.setScaledContents(False)
        video_layout.addWidget(self.video_preview)

        video_method_group = QGroupBox("⚙️ Video Analysis Method")
        video_method_group.setStyleSheet("""
            QGroupBox {
                color: #e8e8fc;
                font-weight: bold;
                font-size: 16px;
                border: 2px solid rgba(69,237,242,0.6);
                border-radius: 10px;
                margin-top: 10px;
                padding-top: 10px;
            }
            QGroupBox::title {
                subcontrol-origin: margin;
                left: 10px;
                padding: 0 5px 0 5px;
            }
        """)
        # Time range controls
        time_group = QGroupBox("Analysis Time Range")
        time_layout = QGridLayout(time_group)

        # Start time control
        start_time_label = QLabel("Start Time (s):")
        start_time_label.setStyleSheet("font-weight: bold; color: #2c3e50;")
        self.start_time_spin = QSpinBox()
        self.start_time_spin.setMinimum(0)
        self.start_time_spin.setMaximum(999999)
        self.start_time_spin.setValue(0)
        self.start_time_spin.setStyleSheet("""
            QSpinBox { padding: 8px; border: 2px solid #bdc3c7; border-radius: 5px; background-color: white; }
            QSpinBox:focus { border-color: #e67e22; }
        """)

        # End time control
        end_time_label = QLabel("End Time (s):")
        end_time_label.setStyleSheet("font-weight: bold; color: #2c3e50;")
        self.end_time_spin = QSpinBox()
        self.end_time_spin.setMinimum(1)
        self.end_time_spin.setMaximum(999999)
        self.end_time_spin.setValue(10)  # Default to 10 seconds
        self.end_time_spin.setStyleSheet("""
            QSpinBox { padding: 8px; border: 2px solid #bdc3c7; border-radius: 5px; background-color: white; }
            QSpinBox:focus { border-color: #e67e22; }
        """)

        # Connect time controls to validation
        self.start_time_spin.valueChanged.connect(self._validate_time_range)
        self.end_time_spin.valueChanged.connect(self._validate_time_range)

        time_layout.addWidget(start_time_label, 0, 0)
        time_layout.addWidget(self.start_time_spin, 0, 1)
        time_layout.addWidget(end_time_label, 1, 0)
        time_layout.addWidget(self.end_time_spin, 1, 1)

        video_method_group = QGroupBox("Video Analysis Method")
        video_method_layout = QVBoxLayout(video_method_group)
        self.video_method_combo = QComboBox()
        self.video_method_combo.addItems([
            "Video LSB Analysis", "Video Frame Analysis", "Video Motion Analysis",
            "Video Comprehensive Analysis", "Video Advanced Comprehensive"
        ])
        self.video_method_combo.setStyleSheet("""
            QComboBox { 
                padding: 8px 12px 8px 12px; 
                border: 2px solid #45edf2; 
                border-radius: 8px; 
                background-color: #0e1625;
                color: #e8e8fc;
                font-weight: bold;
            }
            QComboBox:focus { 
                border: 3px solid #45edf2;
                background-color: rgba(69,237,242,0.1);
            }
            QComboBox::drop-down {
                subcontrol-origin: padding;
                subcontrol-position: top right;
                width: 30px;
                border-left: 2px solid #45edf2;
                border-top-right-radius: 8px;
                border-bottom-right-radius: 8px;
                background-color: #45edf2;
            }
            QComboBox::down-arrow {
                image: none;
                border: none;
                width: 0;
                height: 0;
                border-left: 5px solid transparent;
                border-right: 5px solid transparent;
                border-top: 6px solid #0e1625;
                margin: 0 8px;
            }
            QComboBox QAbstractItemView {
                border: 2px solid #45edf2;
                border-radius: 8px;
                background-color: #0e1625;
                color: #e8e8fc;
                selection-background-color: rgba(69,237,242,0.3);
            }
        """)
        self.video_method_combo.currentTextChanged.connect(
            self.video_window.on_video_method_changed)
        video_method_layout.addWidget(self.video_method_combo)

        # Method description
        self.video_method_description = QLabel()
        self.video_method_description.setWordWrap(True)
        self.video_method_description.setStyleSheet("""
            QLabel {
                background-color: #0e1625;
                border: 2px solid rgba(69,237,242,0.6);
                border-radius: 8px;
                padding: 10px;
                font-size: 12px;
                color: #e8e8fc;
                min-height: 60px;
            }
        """)
        # Initialize with Video LSB Analysis description
        self.video_window.update_method_description(
            "Video LSB Analysis", self.video_method_description)

        self.vid_analyze_btn = QPushButton("Analyze Video")
        self.vid_analyze_btn.setStyleSheet("""
            QPushButton { 
                background: rgba(255,140,0,0.2);
                color: #ff8c00;
                border: 2px solid #ff8c00;
                padding: 12px 24px;
                border-radius: 12px;
                font-size: 14px;
                font-weight: bold;
            }
            QPushButton:hover { 
                background: rgba(255,140,0,0.4);
                border: 3px solid #ff8c00;
                color: #ffffff;
            }
            QPushButton:pressed {
                background: rgba(255,140,0,0.4);
            }
        """)
        self.vid_analyze_btn.clicked.connect(self.video_window.analyze_video)

        layout.addWidget(title)
        layout.addWidget(video_group)
        layout.addWidget(time_group)
        layout.addWidget(video_method_group)
        layout.addWidget(self.video_method_description)
        layout.addWidget(self.vid_analyze_btn)
        layout.addStretch()
        return panel

    def _build_video_results(self) -> QWidget:
        panel = self._styled_panel()
        layout = QVBoxLayout(panel)
        layout.setSpacing(20)
        layout.setContentsMargins(30, 30, 30, 30)

        title = QLabel("📹 Video Analysis Results")
        f = QFont()
        f.setPointSize(20)
        f.setBold(True)
        title.setFont(f)
        title.setStyleSheet(
            "color: #e8e8fc; margin-bottom: 10px; border: none;")

        self.vid_progress_bar = QProgressBar()
        self.vid_progress_bar.setVisible(False)
        self.vid_progress_bar.setStyleSheet("""
            QProgressBar { 
                border: 2px solid rgba(69,237,242,0.6); 
                border-radius: 8px; 
                text-align: center; 
                background-color: #0e1625;
                color: #e8e8fc;
            }
            QProgressBar::chunk { 
                background-color: #45edf2; 
                border-radius: 6px; 
            }
        """)

        vid_results_group = QGroupBox("🎯 Detection Results")
        vid_results_group.setStyleSheet("""
            QGroupBox {
                color: #e8e8fc;
                font-weight: bold;
                font-size: 16px;
                border: 2px solid rgba(69,237,242,0.6);
                border-radius: 10px;
                margin-top: 10px;
                padding-top: 10px;
            }
            QGroupBox::title {
                subcontrol-origin: margin;
                left: 10px;
                padding: 0 5px 0 5px;
            }
        """)
        vid_results_layout = QVBoxLayout(vid_results_group)
        self.vid_results_text = QTextEdit()
        self.vid_results_text.setReadOnly(True)
        self.vid_results_text.setStyleSheet("""
            QTextEdit {
                background-color: #0e1625;
                color: #e8e8fc;
                border: 2px solid rgba(69,237,242,0.6);
                border-radius: 8px;
                padding: 8px;
            }
        """)
        self.vid_results_text.setPlaceholderText(
            "Analysis results will appear here...")
        vid_results_layout.addWidget(self.vid_results_text)

        # Video charts
        video_charts_group = QGroupBox("📊 Video Charts")
        video_charts_group.setStyleSheet("""
            QGroupBox {
                color: #e8e8fc;
                font-weight: bold;
                font-size: 16px;
                border: 2px solid rgba(69,237,242,0.6);
                border-radius: 10px;
                margin-top: 10px;
                padding-top: 10px;
            }
            QGroupBox::title {
                subcontrol-origin: margin;
                left: 10px;
                padding: 0 5px 0 5px;
            }
        """)
        video_charts_layout = QGridLayout(video_charts_group)
        self.vid_canvas_frame = FigureCanvas(Figure(figsize=(3, 2), dpi=100))
        self.vid_canvas_motion = FigureCanvas(Figure(figsize=(3, 2), dpi=100))
        self.vid_canvas_lsb = FigureCanvas(Figure(figsize=(3, 2), dpi=100))
        # No minimum size constraints - let charts fit naturally like audio charts
        video_charts_layout.addWidget(self.vid_canvas_frame, 0, 0)
        video_charts_layout.addWidget(self.vid_canvas_motion, 0, 1)
        video_charts_layout.addWidget(self.vid_canvas_lsb, 1, 0, 1, 2)

        vid_stats_group = QGroupBox("📈 Statistics")
        vid_stats_group.setStyleSheet("""
            QGroupBox {
                color: #e8e8fc;
                font-weight: bold;
                font-size: 16px;
                border: 2px solid rgba(69,237,242,0.6);
                border-radius: 10px;
                margin-top: 10px;
                padding-top: 10px;
            }
            QGroupBox::title {
                subcontrol-origin: margin;
                left: 10px;
                padding: 0 5px 0 5px;
            }
        """)
        vid_stats_layout = QVBoxLayout(vid_stats_group)
        self.vid_stats_text = QTextEdit()
        self.vid_stats_text.setReadOnly(True)
        self.vid_stats_text.setMaximumHeight(150)
        self.vid_stats_text.setStyleSheet("""
            QTextEdit {
                background-color: #0e1625;
                color: #e8e8fc;
                border: 2px solid rgba(69,237,242,0.6);
                border-radius: 8px;
                padding: 8px;
            }
        """)
        self.vid_stats_text.setPlaceholderText(
            "Video statistics will appear here...")
        vid_stats_layout.addWidget(self.vid_stats_text)

        # Export charts to PDF button
        export_vid_pdf_btn = QPushButton("Export Charts to PDF")
        export_vid_pdf_btn.setStyleSheet("""
            QPushButton { 
                background: rgba(147,51,234,0.2);
                color: #9333ea;
                border: 2px solid #9333ea;
                padding: 10px 20px;
                border-radius: 8px;
                font-weight: bold;
                font-size: 14px;
            }
            QPushButton:hover { 
                background: rgba(147,51,234,0.4);
                border: 3px solid #9333ea;
                color: #ffffff;
            }
        """)
        export_vid_pdf_btn.clicked.connect(self.export_charts_pdf)

        # Export report button
        export_vid_report_btn = QPushButton("Export Report")
        export_vid_report_btn.setStyleSheet("""
            QPushButton { 
                background: rgba(147,51,234,0.2);
                color: #9333ea;
                border: 2px solid #9333ea;
                padding: 10px 20px;
                border-radius: 8px;
                font-weight: bold;
                font-size: 14px;
            }
            QPushButton:hover { 
                background: rgba(147,51,234,0.4);
                border: 3px solid #9333ea;
                color: #ffffff;
            }
        """)
        export_vid_report_btn.clicked.connect(self.export_report)

        layout.addWidget(title)
        layout.addWidget(self.vid_progress_bar)
        layout.addWidget(vid_results_group)
        layout.addWidget(video_charts_group)
        layout.addWidget(vid_stats_group)
        layout.addWidget(export_vid_pdf_btn)
        layout.addWidget(export_vid_report_btn)
        layout.addStretch()
        return panel

    def create_shadow_effect(self):
        """Create an enhanced shadow effect for panels"""
        from PyQt6.QtWidgets import QGraphicsDropShadowEffect
        shadow = QGraphicsDropShadowEffect()
        shadow.setBlurRadius(35)  # Increased blur for stronger glow
        shadow.setXOffset(0)
        shadow.setYOffset(8)  # Increased offset for more depth
        # Enhanced cyan glow with higher opacity
        # Doubled opacity for stronger effect
        shadow.setColor(QColor(69, 237, 242, 80))
        return shadow

    def update_method_description(self, method_name: str, description_widget: QLabel):
        """Update the method description based on selected method"""
        description = self.method_descriptions.get(
            method_name, "No description available for this method.")
        description_widget.setText(description)

    def export_report(self):
        """Export analysis report"""
        # Generate timestamp string
        timestamp = datetime.datetime.now().strftime("%Y%m%d_%H%M%S")
        default_name = f"steganalysis_report_{timestamp}.txt"

        file_path, _ = QFileDialog.getSaveFileName(
            self, "Export Analysis Report", default_name,
            "Text Files (*.txt);;All Files (*)"
        )
        if file_path:
            success = self.machine.export_report(file_path)
            if success:
                # Report exported successfully - could show message in appropriate tab
                pass
            else:
                # Export failed - could show error message in appropriate tab
                pass

    def go_back(self):
        """Go back to main window"""
        # Clean up machine resources
        self.machine.cleanup()

        from gui.main_window import MainWindow
        self.main_window = MainWindow()
        self.main_window.show()
        self.close()

    # ======== Export charts to PDF ========

    def export_charts_pdf(self):
        """Export currently displayed charts (image and/or audio) to a multi-page high-res PDF."""
        # Ask user where to save
        timestamp = datetime.datetime.now().strftime("%Y%m%d_%H%M%S")
        default_name = f"steganalysis_charts_{timestamp}.pdf"
        file_path, _ = QFileDialog.getSaveFileName(
            self, "Export Charts to PDF", default_name, "PDF Files (*.pdf)")
        if not file_path:
            return

        try:
            with PdfPages(file_path) as pdf:
                # Cover page with summary text
                fig_cover = Figure(figsize=(8.27, 11.69),
                                   dpi=200)  # A4 portrait
                axc = fig_cover.subplots(1, 1)
                axc.axis('off')
                lines = []
                # Basic summary details
                if getattr(self.machine, 'image_path', None):
                    lines.append(f"Image: {self.machine.image_path}")
                if getattr(self.machine, 'audio_path', None):
                    lines.append(f"Audio: {self.machine.audio_path}")
                if getattr(self.machine, 'video_path', None):
                    lines.append(f"Video: {self.machine.video_path}")
                lines.append(
                    f"Confidence: {self.machine.get_confidence_level():.2%}")
                y = 0.95
                axc.text(0.05, y, "Steganalysis Charts", fontsize=16,
                         weight='bold', transform=axc.transAxes)
                y -= 0.05
                for s in lines:
                    axc.text(0.05, y, s, fontsize=10, transform=axc.transAxes)
                    y -= 0.035
                pdf.savefig(fig_cover, bbox_inches='tight')

                # Image page: LSB + Diff side-by-side
                if hasattr(self, 'img_canvas_lsb') and hasattr(self, 'img_canvas_diff'):
                    fig_img = Figure(figsize=(11.69, 8.27),
                                     dpi=200)  # A4 landscape
                    ax1, ax2 = fig_img.subplots(1, 2)
                    # Recompute from machine to ensure high-res
                    img = self.machine.image_array
                    if img is not None:
                        if img.dtype != np.uint8:
                            img = img.astype(np.uint8)
                        lsb = (img & 1)
                        if lsb.ndim == 3:
                            lsb_vis = (np.mean(lsb, axis=2)
                                       * 255).astype(np.uint8)
                        else:
                            lsb_vis = (lsb * 255).astype(np.uint8)
                        ax1.imshow(lsb_vis, cmap='gray')
                        ax1.set_title('LSB Plane', fontsize=14)
                        ax1.axis('off')
                        blurred = cv2.GaussianBlur(img, (5, 5), 0)
                        residual = cv2.absdiff(img, blurred)
                        residual_gray = cv2.cvtColor(
                            residual, cv2.COLOR_BGR2GRAY) if residual.ndim == 3 else residual
                        ax2.imshow(residual_gray, cmap='inferno')
                        ax2.set_title('Difference Map', fontsize=14)
                        ax2.axis('off')
                        pdf.savefig(fig_img, bbox_inches='tight')

                    # Histogram page full width
                    fig_hist = Figure(figsize=(11.69, 8.27), dpi=200)
                    axh = fig_hist.subplots(1, 1)
                    if img is not None:
                        colors = ('r', 'g', 'b') if (
                            img.ndim == 3 and img.shape[2] == 3) else ('k',)
                        if len(colors) == 3:
                            for i, c in enumerate(colors):
                                hist = cv2.calcHist([img], [i], None, [
                                                    256], [0, 256]).flatten()
                                axh.plot(hist, color=c,
                                         label=f'Channel {c.upper()}')
                        else:
                            hist, _ = np.histogram(
                                img.flatten(), bins=256, range=(0, 256))
                            axh.plot(hist, color='k', label='Gray')
                        axh.set_title('Histogram', fontsize=16)
                        axh.set_xlabel('Pixel value', fontsize=12)
                        axh.set_ylabel('Count', fontsize=12)
                        axh.set_xlim(0, 255)
                        axh.legend(loc='upper right', fontsize=10)
                        axh.grid(True, alpha=0.2)
                        pdf.savefig(fig_hist, bbox_inches='tight')

                # Audio page(s): waveform + spectrogram + entropy
                samples = getattr(self.machine, 'audio_samples', None)
                sr = getattr(self.machine, 'audio_sample_rate', None)
                if samples is not None and sr:
                    if samples.ndim == 2:
                        data = samples[:, 0].astype(np.float32)
                    else:
                        data = samples.astype(np.float32)

                    # Waveform page
                    fig_wave = Figure(figsize=(11.69, 8.27), dpi=200)
                    axw = fig_wave.subplots(1, 1)
                    t = np.arange(len(data)) / float(sr)
                    axw.plot(t, data, color='#34495e', linewidth=0.7)
                    axw.set_title('Waveform', fontsize=16)
                    axw.set_xlabel('Time (s)', fontsize=12)
                    axw.set_ylabel('Amplitude', fontsize=12)
                    axw.grid(True, alpha=0.2)
                    pdf.savefig(fig_wave, bbox_inches='tight')

                    # Spectrogram page
                    fig_spec = Figure(figsize=(11.69, 8.27), dpi=200)
                    axs = fig_spec.subplots(1, 1)
                    nfft = 1024
                    noverlap = 512
                    axs.specgram(data, NFFT=nfft, Fs=sr,
                                 noverlap=noverlap, cmap='magma')
                    axs.set_title('Spectrogram', fontsize=16)
                    axs.set_xlabel('Time (s)', fontsize=12)
                    axs.set_ylabel('Frequency (Hz)', fontsize=12)
                    pdf.savefig(fig_spec, bbox_inches='tight')

                    # Entropy page
                    fig_ent = Figure(figsize=(11.69, 8.27), dpi=200)
                    axe = fig_ent.subplots(1, 1)
                    x = data - np.min(data)
                    denom = (np.max(x) - np.min(x) + 1e-9)
                    x = (x / denom * 255.0).astype(np.uint8)
                    win = max(int(sr * 0.05), 256)
                    hop = max(win // 2, 128)
                    ent_values = []
                    times = []
                    for start in range(0, len(x) - win + 1, hop):
                        seg = x[start:start + win]
                        hist, _ = np.histogram(seg, bins=256, range=(0, 256))
                        p = hist.astype(np.float32)
                        p = p / max(np.sum(p), 1.0)
                        p = p[p > 0]
                        ent = float(-np.sum(p * np.log2(p)))
                        ent_values.append(ent)
                        times.append(start / float(sr))
                    axe.plot(times, ent_values, color='#8e44ad', linewidth=1.0)
                    axe.set_title('Short-time Entropy', fontsize=16)
                    axe.set_xlabel('Time (s)', fontsize=12)
                    axe.set_ylabel('Entropy (bits)', fontsize=12)
                    axe.grid(True, alpha=0.2)
                    pdf.savefig(fig_ent, bbox_inches='tight')

                # Video page(s): frame analysis + motion analysis + LSB analysis
                frames = getattr(self.machine, 'video_frames', None)
                if frames is not None and len(frames) > 0:
                    # Sample frames for analysis (max 20 frames)
                    sample_frames = frames[::max(1, len(frames)//20)]

                    # Frame Statistics page
                    fig_frame = Figure(figsize=(11.69, 8.27), dpi=200)
                    ax_frame = fig_frame.subplots(1, 1)

                    frame_stats = []
                    for i, frame in enumerate(sample_frames):
                        if frame.ndim == 3:
                            gray = cv2.cvtColor(frame, cv2.COLOR_RGB2GRAY)
                        else:
                            gray = frame
                        mean_val = np.mean(gray)
                        std_val = np.std(gray)
                        frame_stats.append((i, mean_val, std_val))

                    frame_nums, means, stds = zip(*frame_stats)
                    ax_frame.plot(frame_nums, means, 'b-',
                                  label='Mean', linewidth=2)
                    ax_frame.plot(frame_nums, stds, 'r-',
                                  label='Std Dev', linewidth=2)
                    ax_frame.set_title('Video Frame Statistics', fontsize=16)
                    ax_frame.set_xlabel('Frame Number', fontsize=12)
                    ax_frame.set_ylabel('Pixel Value', fontsize=12)
                    ax_frame.legend()
                    ax_frame.grid(True, alpha=0.2)
                    pdf.savefig(fig_frame, bbox_inches='tight')

                    # Motion Analysis page
                    fig_motion = Figure(figsize=(11.69, 8.27), dpi=200)
                    ax_motion = fig_motion.subplots(1, 1)

                    motion_diffs = []
                    for i in range(1, len(sample_frames)):
                        diff = np.mean(np.abs(sample_frames[i].astype(np.float32) -
                                              sample_frames[i-1].astype(np.float32)))
                        motion_diffs.append((i, diff))

                    if motion_diffs:
                        frame_nums, diffs = zip(*motion_diffs)
                        ax_motion.plot(frame_nums, diffs, 'g-', linewidth=2)
                        ax_motion.set_title(
                            'Video Motion Analysis', fontsize=16)
                        ax_motion.set_xlabel('Frame Number', fontsize=12)
                        ax_motion.set_ylabel('Motion Difference', fontsize=12)
                        ax_motion.grid(True, alpha=0.2)
                        pdf.savefig(fig_motion, bbox_inches='tight')

                    # LSB Analysis page
                    fig_lsb = Figure(figsize=(11.69, 8.27), dpi=200)
                    ax_lsb = fig_lsb.subplots(1, 1)

                    lsb_ratios = []
                    for i, frame in enumerate(sample_frames):
                        if frame.ndim == 3:
                            r = frame[:, :, 0]
                        else:
                            r = frame
                        lsb_ratio = np.mean(r & 1)
                        lsb_ratios.append((i, lsb_ratio))

                    frame_nums, ratios = zip(*lsb_ratios)
                    ax_lsb.plot(frame_nums, ratios, 'm-', linewidth=2)
                    ax_lsb.axhline(y=0.5, color='r',
                                   linestyle='--', label='Expected (0.5)')
                    ax_lsb.set_title('Video LSB Analysis', fontsize=16)
                    ax_lsb.set_xlabel('Frame Number', fontsize=12)
                    ax_lsb.set_ylabel('LSB Ratio', fontsize=12)
                    ax_lsb.legend()
                    ax_lsb.grid(True, alpha=0.2)
                    pdf.savefig(fig_lsb, bbox_inches='tight')

            # Notify success
            if hasattr(self, 'img_results_text'):
                self.img_results_text.append(
                    f"Charts exported to PDF: {file_path}")
            if hasattr(self, 'aud_results_text'):
                self.aud_results_text.append(
                    f"Charts exported to PDF: {file_path}")
            if hasattr(self, 'vid_results_text'):
                self.vid_results_text.append(
                    f"Charts exported to PDF: {file_path}")
        except Exception as e:
            if hasattr(self, 'img_results_text'):
                self.img_results_text.append(f"Error exporting charts: {e}")
            if hasattr(self, 'aud_results_text'):
                self.aud_results_text.append(f"Error exporting charts: {e}")
            if hasattr(self, 'vid_results_text'):
                self.vid_results_text.append(f"Error exporting charts: {e}")<|MERGE_RESOLUTION|>--- conflicted
+++ resolved
@@ -184,7 +184,6 @@
         from machine.steganalysis_machine import SteganalysisMachine
         from machine.video_steganalysis_machine import VideoSteganalysisMachine
         self.machine = SteganalysisMachine()
-<<<<<<< HEAD
         self.video_machine = VideoSteganalysisMachine()
         
         # Initialize individual window modules
@@ -192,14 +191,6 @@
         self.audio_window = AudioSteganalysisWindow(self.machine)
         self.video_window = VideoSteganalysisWindow(self.video_machine)
         
-=======
-
-        # Initialize individual window modules
-        self.image_window = ImageSteganalysisWindow(self.machine)
-        self.audio_window = AudioSteganalysisWindow(self.machine)
-        self.video_window = VideoSteganalysisWindow(self.machine)
-
->>>>>>> eb35af44
         # Set main GUI references
         self.image_window.set_main_gui(self)
         self.audio_window.set_main_gui(self)
