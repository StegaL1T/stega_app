import os
<<<<<<< HEAD
=======
import json
import base64
import tempfile
import subprocess
import shutil
>>>>>>> fe0df606
from typing import List, Optional, Tuple
from datetime import datetime

import numpy as np
from PIL import Image
from PyPDF2 import PdfReader
import wave
<<<<<<< HEAD
=======
from pathlib import Path

try:
    import cv2
except ImportError:  # pragma: no cover - optional dependency for video handling
    cv2 = None
try:
    from stegano import lsb
except Exception:
    lsb = None
>>>>>>> fe0df606

from machine.stega_spec import (
    FLAG_PAYLOAD_ENCRYPTED,
    MAX_FILENAME_LEN,
    crc32,
    decrypt_payload,
    perm_for_lsb_bits,
    rng_from_key_and_filename,
    unpack_header,
)

class StegaDecodeMachine:
    """
    Handles all steganography decoding operations and business logic.
    Separated from GUI to maintain clean architecture.
    """

    def __init__(self):
        """Initialize the steganography decoding machine"""
        self.stego_image_path: Optional[str] = None
        self.stego_audio_path: Optional[str] = None
<<<<<<< HEAD
=======
        self.stego_video_path: Optional[str] = None
>>>>>>> fe0df606
        self.lsb_bits: int = 1
        self.encryption_key: Optional[str] = None
        self.output_path: Optional[str] = None

        # Internal state for media
        self.stego_image: Optional[Image.Image] = None
        self.image_array: Optional[np.ndarray] = None
        self.audio_data: Optional[np.ndarray] = None
<<<<<<< HEAD
=======
        self.video_data: Optional[np.ndarray] = None
        self.video_shape: Optional[Tuple[int, int, int, int]] = None
        self.video_fps: Optional[float] = None
        self.video_metadata: Optional[dict] = None
>>>>>>> fe0df606
        
        # Internal state for results
        self.extracted_data: Optional[str] = None
        self.last_error: Optional[str] = None
        self.header_info: Optional[dict] = None
        self.last_output_path: Optional[str] = None

        print("StegaDecodeMachine initialized")

    def set_stego_image(self, image_path: str) -> bool:
        """
        Set the steganographic image and validate it.
        """
        try:
            self._reset_media()
            if not os.path.exists(image_path):
                self.last_error = f"Steganographic image not found: {image_path}"
                print(f"Error: {self.last_error}")
                return False

            self.stego_image = Image.open(image_path)
            self.stego_image_path = image_path
            
            if self.stego_image.mode != 'RGB':
                self.stego_image = self.stego_image.convert('RGB')
                
            self.image_array = np.array(self.stego_image)
            self.last_error = None
            
            print(f"Steganographic image loaded: {image_path}")
            print(f"Image dimensions: {self.image_array.shape}")
            return True

        except Exception as e:
            self.last_error = f"Error loading steganographic image: {e}"
            print(f"Error: {self.last_error}")
            return False

    def set_stego_audio(self, audio_path: str) -> bool:
        """
        Set the steganographic audio file and validate it.
<<<<<<< HEAD
        """
        try:
            self._reset_media()
            if not os.path.exists(audio_path):
                self.last_error = f"Steganographic audio not found: {audio_path}"
                print(f"Error: {self.last_error}")
                return False
                
            with wave.open(audio_path, 'rb') as audio_file:
                n_frames = audio_file.getnframes()
                samp_width = audio_file.getsampwidth()
                raw_data = audio_file.readframes(n_frames)
                print(f"[DEBUG] First 32 bytes of raw audio: {raw_data[:32].hex()}")
                self.audio_data = np.frombuffer(raw_data, dtype=np.uint8)
                print(f"[DEBUG] np.uint8 audio_data shape: {self.audio_data.shape}, first 32 bytes: {self.audio_data[:32].tolist()}")
                self.stego_audio_path = audio_path
                self.last_error = None

            print(f"Steganographic audio loaded: {audio_path}")
            print(f"Audio samples: {len(self.audio_data)}")
            return True

        except Exception as e:
            self.last_error = f"Error loading steganographic audio: {e}"
=======
        """
        try:
            self._reset_media()
            if not os.path.exists(audio_path):
                self.last_error = f"Steganographic audio not found: {audio_path}"
                print(f"Error: {self.last_error}")
                return False
                
            with wave.open(audio_path, 'rb') as audio_file:
                n_frames = audio_file.getnframes()
                samp_width = audio_file.getsampwidth()
                raw_data = audio_file.readframes(n_frames)
                print(f"[DEBUG] First 32 bytes of raw audio: {raw_data[:32].hex()}")
                self.audio_data = np.frombuffer(raw_data, dtype=np.uint8)
                print(f"[DEBUG] np.uint8 audio_data shape: {self.audio_data.shape}, first 32 bytes: {self.audio_data[:32].tolist()}")
                self.stego_audio_path = audio_path
                self.last_error = None

            print(f"Steganographic audio loaded: {audio_path}")
            print(f"Audio samples: {len(self.audio_data)}")
            return True

        except Exception as e:
            self.last_error = f"Error loading steganographic audio: {e}"
            print(f"Error: {self.last_error}")
            return False

    def set_stego_video(self, video_path: str) -> bool:
        """Register a steganographic video path. Frame extraction will be done at decode time.

        We avoid relying on OpenCV's container/codec support here because PNG-in-AVI
        may not be readable by default on some Windows OpenCV builds. Instead, we
        defer to ffmpeg during the actual decode to extract frames reliably.
        """
        try:
            self._reset_media()
            if not os.path.exists(video_path):
                self.last_error = f"Steganographic video not found: {video_path}"
                print(f"Error: {self.last_error}")
                return False

            # We don't pre-parse frames here. Store path and proceed.
            self.stego_video_path = video_path
            self.video_data = None
            self.video_shape = None
            self.video_fps = None
            self.video_metadata = None
            self.last_error = None
            print(f"Steganographic video selected: {video_path}")
            return True

        except Exception as e:
            self.last_error = f"Error loading steganographic video: {e}"
>>>>>>> fe0df606
            print(f"Error: {self.last_error}")
            return False

    def _reset_media(self):
        """Clears all loaded media data."""
        self.stego_image = None
        self.image_array = None
        self.stego_image_path = None
        self.audio_data = None
        self.stego_audio_path = None
<<<<<<< HEAD
=======
        self.video_data = None
        self.stego_video_path = None
        self.video_shape = None
        self.video_fps = None
        self.video_metadata = None
>>>>>>> fe0df606

    def set_lsb_bits(self, bits: int) -> bool:
        # ... (existing code, no changes needed)
        self.lsb_bits = bits
        print(f"LSB bits set to: {bits}")
        return True

    def set_encryption_key(self, key: str) -> None:
        # ... (existing code, no changes needed)
        self.encryption_key = key if key.strip() else None
        if self.encryption_key:
            print(f"Decryption key set: {len(self.encryption_key)} characters")
        else:
            print("Decryption key cleared")

    def set_output_path(self, output_path: str) -> bool:
        # ... (existing code, no changes needed)
        self.output_path = output_path
        print(f"Output path set: {output_path}")
        return True

    def validate_inputs(self) -> Tuple[bool, str]:
        """
        Validate all inputs before processing.
        """
<<<<<<< HEAD
        if not self.stego_image_path and not self.stego_audio_path:
=======
        if not self.stego_image_path and not self.stego_audio_path and not self.stego_video_path:
>>>>>>> fe0df606
            return False, "Steganographic media not selected"
            
        if self.stego_image_path and self.image_array is None:
            return False, "Steganographic image not loaded properly"
            
        if self.stego_audio_path and self.audio_data is None:
            return False, "Steganographic audio not loaded properly"
<<<<<<< HEAD
=======

        # For videos, we defer frame extraction to decode time using ffmpeg.
>>>>>>> fe0df606

        if not self.output_path:
            return False, "Output path not specified"

        return True, "All inputs valid"

    def extract_message(self) -> bool:
        """
        Perform the steganography decoding operation.
        """
        is_valid, error_msg = self.validate_inputs()
        if not is_valid:
            self.last_error = error_msg
            print(f"Validation failed: {error_msg}")
            return False
            
        # Determine which media to decode from
        if self.stego_image_path:
            media_array = self.image_array
        elif self.stego_audio_path:
            media_array = self.audio_data
        else:
            self.last_error = "No steganographic media loaded."
            return False

<<<<<<< HEAD
        return self._extract_from_media(media_array)
        
    def _extract_from_media(self, media_array: np.ndarray) -> bool:
        """
        Performs the core decoding logic on a NumPy array,
        abstracting image vs. audio.
        """
        try:
=======
        # If video is provided, use frame-based stegano decode (no header)
        if self.stego_video_path:
            ok = self._extract_from_video_frames(self.stego_video_path)
            return ok

        # Determine which media to decode from for image/audio (header-based)
        if self.stego_image_path:
            media_array = self.image_array
        elif self.stego_audio_path:
            media_array = self.audio_data
        else:
            self.last_error = "No steganographic media loaded."
            return False

        return self._extract_from_media(media_array)

    def _extract_from_video_frames(self, video_path: str) -> bool:
        """Decode message segments embedded per-frame using stegano.lsb and reconstruct payload.

        This matches the simple LSB per-frame method: each frame may contain a chunk of
        text embedded via stegano.lsb.hide. We concatenate all non-empty reveals
        (in frame order) until we hit the first None, then attempt to parse JSON
        metadata {filename, kind, payload} where payload is base64 of the original bytes.
        If parsing fails, we save the concatenated text as a .txt file.
        """
        if lsb is None:
            self.last_error = "Python package 'stegano' is required for video decoding."
            print(f"Error: {self.last_error}")
            return False

        # Extract frames to a temporary directory as PNGs using ffmpeg for robust support
        ffmpeg = shutil.which('ffmpeg')
        if not ffmpeg:
            self.last_error = "ffmpeg is required to extract video frames for decoding."
            print(f"Error: {self.last_error}")
            return False

        temp_dir = Path(tempfile.mkdtemp(prefix="stego_video_decode_"))
        frames_dir = temp_dir / "frames"
        try:
            frames_dir.mkdir(parents=True, exist_ok=True)
            pattern = f"{frames_dir.as_posix()}/%06d.png"
            cmd = [
                ffmpeg, '-y', '-hide_banner', '-loglevel', 'error',
                '-i', video_path,
                '-vsync', '0',
                pattern,
            ]
            result = subprocess.run(cmd, stdout=subprocess.PIPE, stderr=subprocess.PIPE, check=False)
            if result.returncode != 0:
                detail = result.stderr.decode(errors='ignore').strip()
                self.last_error = f"Failed to extract frames with ffmpeg: {detail}"
                print(f"Error: {self.last_error}")
                return False
            count = len(list(frames_dir.glob('*.png')))
            if count == 0:
                self.last_error = "Video has no frames after extraction"
                print(f"Error: {self.last_error}")
                return False

            # Reveal segments across all frames (skip frames without hidden text)
            segments: List[tuple[int, str]] = []
            for idx in range(count):
                fpath = frames_dir / f"{idx:06d}.png"
                try:
                    dec = lsb.reveal(str(fpath))
                except Exception:
                    dec = None
                if dec:
                    segments.append((idx, dec))

            if not segments:
                self.last_error = "No hidden data found in video frames"
                print(f"Error: {self.last_error}")
                return False

            # Concatenate segments in frame order
            joined = "".join(seg for _, seg in segments)
            first_idxs = [i for i, _ in segments][:8]
            print(f"[VIDEO DECODE] segments_found={len(segments)}, first_frames={first_idxs}")

            # Determine output path base
            ts = datetime.now().strftime('%Y%m%d_%H%M%S')
            base_dir = self.output_path if (self.output_path and os.path.isdir(self.output_path)) else os.path.dirname(video_path)
            if not base_dir:
                base_dir = os.getcwd()

            out_path: Optional[str] = None
            saved_bytes = False
            preview_text: Optional[str] = None

            # Try JSON envelope first (supports encrypted or plaintext inner JSON)
            try:
                env = json.loads(joined)
                inner_json_bytes: Optional[bytes] = None
                if isinstance(env, dict) and env.get('v') == 1:
                    # Enforce LSB bits match if present
                    env_bits = env.get('b')
                    if isinstance(env_bits, int) and 1 <= env_bits <= 8:
                        if env_bits != self.lsb_bits:
                            raise ValueError(f"LSB bits mismatch for video envelope (stego {env_bits} != selected {self.lsb_bits})")
                    if env.get('enc') is True:
                        # Encrypted envelope requires a key
                        if not self.encryption_key or not self.encryption_key.strip():
                            raise ValueError('Encrypted video payload requires a decryption key')
                        nonce_b64 = env.get('nonce')
                        ct_b64 = env.get('ct')
                        if not nonce_b64 or not ct_b64:
                            raise ValueError('Missing nonce or ciphertext in envelope')
                        nonce = base64.b64decode(nonce_b64)
                        ct = base64.b64decode(ct_b64)
                        inner_json_bytes = decrypt_payload(self.encryption_key, nonce, ct, context=b'video-json')
                    else:
                        # Plaintext envelope carries base64 of inner JSON in 'pt'
                        pt_b64 = env.get('pt')
                        if not pt_b64:
                            raise ValueError('Missing plaintext payload in envelope')
                        inner_json_bytes = base64.b64decode(pt_b64)
                else:
                    # Legacy direct metadata structure
                    if isinstance(env, dict) and 'payload' in env:
                        inner_json_bytes = json.dumps(env, ensure_ascii=True).encode('utf-8')

                if inner_json_bytes is not None:
                    inner = json.loads(inner_json_bytes.decode('utf-8'))
                    b64 = inner.get('payload')
                    fname = inner.get('filename') or 'payload.bin'
                    raw = base64.b64decode(b64)
                    # If user specified an explicit file (with extension) in output_path, honor it
                    if self.output_path and os.path.splitext(self.output_path)[1]:
                        out_path = self.output_path
                    else:
                        out_path = os.path.join(base_dir, f"{ts}.{fname}")
                    os.makedirs(os.path.dirname(out_path), exist_ok=True)
                    with open(out_path, 'wb') as f:
                        f.write(raw)
                    saved_bytes = True
                    try:
                        preview_text = raw.decode('utf-8')
                    except Exception:
                        preview_text = None
            except Exception:
                pass

            # Fallback: treat as plain text and save
            if not saved_bytes:
                if self.output_path and os.path.splitext(self.output_path)[1]:
                    out_path = self.output_path
                else:
                    out_path = os.path.join(base_dir, f"{ts}_extracted.txt")
                os.makedirs(os.path.dirname(out_path), exist_ok=True)
                with open(out_path, 'w', encoding='utf-8') as f:
                    f.write(joined)
                preview_text = joined

            self.last_output_path = out_path
            self.extracted_data = preview_text or f"Binary payload extracted -> {out_path}"
            self.header_info = {
                'video_frames_scanned': count,
                'segments_found': len(segments),
                'segment_frames': [i for (i, _) in segments][:16],
                'saved_to': out_path,
                'mode': 'per-frame-lsb',
            }
            print("Steganography decoding (video frames) completed successfully!")
            print(f"Extracted data saved to: {out_path}")
            return True
        except Exception as e:
            self.last_error = f"Video frame decode failed: {e}"
            print(f"Error: {self.last_error}")
            return False
        finally:
            shutil.rmtree(temp_dir, ignore_errors=True)
        
    def _extract_from_media(self, media_array: np.ndarray) -> bool:
        """
        Performs the core decoding logic on a NumPy array,
        abstracting image vs. audio.
        """
        try:
>>>>>>> fe0df606
            self.last_output_path = None
            print("Starting steganography decoding process...")

            if not self.encryption_key or not self.encryption_key.strip():
                self.last_error = "Decryption key is required for decoding"
                print(f"Error: {self.last_error}")
                return False
<<<<<<< HEAD

            if not (1 <= self.lsb_bits <= 8):
                self.last_error = f"Invalid LSB bits setting: {self.lsb_bits}"
                print(f"Error: {self.last_error}")
                return False

            flat_bytes = media_array.astype(np.uint8).reshape(-1)
            total_bytes = flat_bytes.size
            lsb_bits = self.lsb_bits
            total_lsb_bits = total_bytes * lsb_bits

            if total_lsb_bits == 0:
                self.last_error = "Cover media contains no data to decode"
                print(f"Error: {self.last_error}")
                return False

            identity_order = list(range(lsb_bits))

            class BitCursor:
                def __init__(self, start_bit: int, order: List[int]):
                    self.pos = start_bit
                    self.order = order

                def _read_one(self) -> int:
                    if self.pos >= total_lsb_bits:
                        raise ValueError("Unexpected end of bitstream")
                    byte_index = self.pos // lsb_bits
                    within_byte = self.pos % lsb_bits
                    bit_pos = self.order[within_byte]
                    byte_value = int(flat_bytes[byte_index])
                    self.pos += 1
                    return (byte_value >> bit_pos) & 1

                def read_bits(self, num_bits: int) -> int:
                    value = 0
                    for _ in range(num_bits):
                        value = (value << 1) | self._read_one()
                    return value

                def read_bytes(self, num_bytes: int) -> bytes:
                    return bytes(self.read_bits(8) for _ in range(num_bytes))

            preview_cursor = BitCursor(0, identity_order)
            preview_bits = []
            preview_limit = min(total_lsb_bits, 8 * 16)
            for _ in range(preview_limit):
                try:
                    preview_bits.append(preview_cursor.read_bits(1))
                except ValueError:
                    break
            preview_bytes = bytearray()
            for i in range(0, len(preview_bits), 8):
                byte = 0
                for bit in preview_bits[i:i + 8]:
                    byte = (byte << 1) | (bit & 1)
                preview_bytes.append(byte)
            print(f"[DEBUG] First 16 bytes from LSB stream: {preview_bytes.hex()}")

            header_cursor = BitCursor(0, identity_order)
            header_bytes = bytearray()

            def read_header_bytes(count: int) -> bytes:
                data = header_cursor.read_bytes(count)
                header_bytes.extend(data)
                return data

            def read_header_byte() -> int:
                value = header_cursor.read_bits(8)
                header_bytes.append(value)
                return value

            try:
                read_header_bytes(4)  # magic
                read_header_byte()    # version
                read_header_byte()    # flags
                read_header_byte()    # lsb bits
                read_header_bytes(8)  # start offset
                read_header_bytes(4)  # payload length
                nonce_len = read_header_byte()
                read_header_bytes(nonce_len)  # nonce
                filename_len = read_header_byte()
                read_header_bytes(filename_len)  # filename
                read_header_bytes(4)  # crc32
            except ValueError as exc:
                self.last_error = f"Unexpected end of bitstream while reading header: {exc}"
                print(f"Error: {self.last_error}")
                return False

            print(f"[DEBUG] Raw header bytes extracted: {list(header_bytes)}")

            try:
                header_info = unpack_header(bytes(header_bytes))
            except Exception as exc:
                self.last_error = f"Invalid header: {exc}"
                print(f"Error: {self.last_error}")
                return False

            version = header_info["version"]
            flags = header_info["flags"]
            header_lsb_bits = header_info["lsb_bits"]
            start_bit = header_info["start_bit_offset"]
            payload_length = header_info["payload_len"]
            nonce = header_info["nonce"]
            filename = header_info["filename"]
            expected_crc32 = header_info["crc32"]
            header_bits_consumed = header_cursor.pos

            if header_lsb_bits != self.lsb_bits:
                self.last_error = f"LSB bits mismatch (header {header_lsb_bits} != selected {self.lsb_bits})"
                print(f"Error: {self.last_error}")
                return False

            if start_bit < header_bits_consumed:
                self.last_error = "Header reports start offset within header region"
                print(f"Error: {self.last_error}")
                return False

            payload_bits = payload_length * 8
            if payload_bits == 0:
                self.last_error = "Payload length from header is zero"
                print(f"Error: {self.last_error}")
                return False

            if start_bit + payload_bits > total_lsb_bits:
                self.last_error = "Payload length from header exceeds media capacity"
                print(f"Error: {self.last_error}")
                return False

            filename_bytes = filename.encode('utf-8')[:MAX_FILENAME_LEN]
            rng = rng_from_key_and_filename(self.encryption_key, b"")
            perm = perm_for_lsb_bits(rng, header_lsb_bits)
            payload_cursor = BitCursor(start_bit, perm)

            try:
                payload_encrypted = payload_cursor.read_bytes(payload_length)
            except ValueError as exc:
                self.last_error = f"Unexpected end of bitstream while reading payload: {exc}"
                print(f"Error: {self.last_error}")
                return False

            is_encrypted = bool(flags & FLAG_PAYLOAD_ENCRYPTED)
            if is_encrypted:
                if not nonce:
                    self.last_error = "Encrypted payload missing nonce in header"
                    print(f"Error: {self.last_error}")
                    return False
                payload_plain = decrypt_payload(self.encryption_key, nonce, payload_encrypted, filename_bytes)
            else:
                payload_plain = payload_encrypted

            actual_crc32 = crc32(payload_plain)
            print(f"[DEBUG] CRC32 expected: 0x{expected_crc32:08X}, actual: 0x{actual_crc32:08X}")
            if actual_crc32 != expected_crc32:
                self.last_error = "CRC32 mismatch. Wrong key or corrupted stego."
                print(f"Error: {self.last_error}")
                return False

=======

            if not (1 <= self.lsb_bits <= 8):
                self.last_error = f"Invalid LSB bits setting: {self.lsb_bits}"
                print(f"Error: {self.last_error}")
                return False

            flat_bytes = media_array.astype(np.uint8).reshape(-1)
            total_bytes = flat_bytes.size
            lsb_bits = self.lsb_bits
            total_lsb_bits = total_bytes * lsb_bits

            if total_lsb_bits == 0:
                self.last_error = "Cover media contains no data to decode"
                print(f"Error: {self.last_error}")
                return False

            identity_order = list(range(lsb_bits))

            class BitCursor:
                def __init__(self, start_bit: int, order: List[int]):
                    self.pos = start_bit
                    self.order = order

                def _read_one(self) -> int:
                    if self.pos >= total_lsb_bits:
                        raise ValueError("Unexpected end of bitstream")
                    byte_index = self.pos // lsb_bits
                    within_byte = self.pos % lsb_bits
                    bit_pos = self.order[within_byte]
                    byte_value = int(flat_bytes[byte_index])
                    self.pos += 1
                    return (byte_value >> bit_pos) & 1

                def read_bits(self, num_bits: int) -> int:
                    value = 0
                    for _ in range(num_bits):
                        value = (value << 1) | self._read_one()
                    return value

                def read_bytes(self, num_bytes: int) -> bytes:
                    return bytes(self.read_bits(8) for _ in range(num_bytes))

            preview_cursor = BitCursor(0, identity_order)
            preview_bits = []
            preview_limit = min(total_lsb_bits, 8 * 16)
            for _ in range(preview_limit):
                try:
                    preview_bits.append(preview_cursor.read_bits(1))
                except ValueError:
                    break
            preview_bytes = bytearray()
            for i in range(0, len(preview_bits), 8):
                byte = 0
                for bit in preview_bits[i:i + 8]:
                    byte = (byte << 1) | (bit & 1)
                preview_bytes.append(byte)
            print(f"[DEBUG] First 16 bytes from LSB stream: {preview_bytes.hex()}")

            header_cursor = BitCursor(0, identity_order)
            header_bytes = bytearray()

            def read_header_bytes(count: int) -> bytes:
                data = header_cursor.read_bytes(count)
                header_bytes.extend(data)
                return data

            def read_header_byte() -> int:
                value = header_cursor.read_bits(8)
                header_bytes.append(value)
                return value

            try:
                read_header_bytes(4)  # magic
                read_header_byte()    # version
                read_header_byte()    # flags
                read_header_byte()    # lsb bits
                read_header_bytes(8)  # start offset
                read_header_bytes(4)  # payload length
                nonce_len = read_header_byte()
                read_header_bytes(nonce_len)  # nonce
                filename_len = read_header_byte()
                read_header_bytes(filename_len)  # filename
                read_header_bytes(4)  # crc32
            except ValueError as exc:
                self.last_error = f"Unexpected end of bitstream while reading header: {exc}"
                print(f"Error: {self.last_error}")
                return False

            print(f"[DEBUG] Raw header bytes extracted: {list(header_bytes)}")

            try:
                header_info = unpack_header(bytes(header_bytes))
            except Exception as exc:
                self.last_error = f"Invalid header: {exc}"
                print(f"Error: {self.last_error}")
                return False

            version = header_info["version"]
            flags = header_info["flags"]
            header_lsb_bits = header_info["lsb_bits"]
            start_bit = header_info["start_bit_offset"]
            payload_length = header_info["payload_len"]
            nonce = header_info["nonce"]
            filename = header_info["filename"]
            expected_crc32 = header_info["crc32"]
            header_bits_consumed = header_cursor.pos

            if header_lsb_bits != self.lsb_bits:
                self.last_error = f"LSB bits mismatch (header {header_lsb_bits} != selected {self.lsb_bits})"
                print(f"Error: {self.last_error}")
                return False

            if start_bit < header_bits_consumed:
                self.last_error = "Header reports start offset within header region"
                print(f"Error: {self.last_error}")
                return False

            payload_bits = payload_length * 8
            if payload_bits == 0:
                self.last_error = "Payload length from header is zero"
                print(f"Error: {self.last_error}")
                return False

            if start_bit + payload_bits > total_lsb_bits:
                self.last_error = "Payload length from header exceeds media capacity"
                print(f"Error: {self.last_error}")
                return False

            filename_bytes = filename.encode('utf-8')[:MAX_FILENAME_LEN]
            rng = rng_from_key_and_filename(self.encryption_key, b"")
            perm = perm_for_lsb_bits(rng, header_lsb_bits)
            payload_cursor = BitCursor(start_bit, perm)

            try:
                payload_encrypted = payload_cursor.read_bytes(payload_length)
            except ValueError as exc:
                self.last_error = f"Unexpected end of bitstream while reading payload: {exc}"
                print(f"Error: {self.last_error}")
                return False

            is_encrypted = bool(flags & FLAG_PAYLOAD_ENCRYPTED)
            if is_encrypted:
                if not nonce:
                    self.last_error = "Encrypted payload missing nonce in header"
                    print(f"Error: {self.last_error}")
                    return False
                payload_plain = decrypt_payload(self.encryption_key, nonce, payload_encrypted, filename_bytes)
            else:
                payload_plain = payload_encrypted

            actual_crc32 = crc32(payload_plain)
            print(f"[DEBUG] CRC32 expected: 0x{expected_crc32:08X}, actual: 0x{actual_crc32:08X}")
            if actual_crc32 != expected_crc32:
                self.last_error = "CRC32 mismatch. Wrong key or corrupted stego."
                print(f"Error: {self.last_error}")
                return False

>>>>>>> fe0df606
            timestamp = datetime.now().strftime('%Y%m%d_%H%M%S')

            def build_final_name(suggested: str) -> str:
                if suggested:
                    return f"{timestamp}.{suggested}"
                return f"{timestamp}_extracted.bin"

            requested_path = (self.output_path or '').strip()
            suggested_filename = filename
            base_dir = ''
            explicit_file = ''

            if requested_path:
                if os.path.isdir(requested_path):
                    base_dir = requested_path
                else:
                    candidate_dir = os.path.dirname(requested_path)
                    base_name = os.path.basename(requested_path)
                    name, ext = os.path.splitext(base_name)
                    if ext:
                        explicit_file = requested_path
                        base_dir = candidate_dir or os.getcwd()
                    else:
                        base_dir = os.path.join(candidate_dir, base_name) if base_name else candidate_dir
                        if base_dir and not os.path.exists(base_dir):
                            os.makedirs(base_dir, exist_ok=True)

            if explicit_file:
                output_path = explicit_file
            else:
                if not base_dir:
<<<<<<< HEAD
                    stego_source = self.stego_image_path if self.stego_image_path else self.stego_audio_path
=======
                    stego_source = (self.stego_image_path or self.stego_audio_path or self.stego_video_path)
>>>>>>> fe0df606
                    base_dir = os.path.dirname(stego_source) if stego_source else ''
                    if not base_dir:
                        base_dir = os.path.join(os.getcwd(), 'extracted_payloads')
                    if not os.path.exists(base_dir):
                        os.makedirs(base_dir, exist_ok=True)
                final_name = build_final_name(suggested_filename)
                output_path = os.path.join(base_dir, final_name)

            output_dir = os.path.dirname(output_path)
            if output_dir and not os.path.exists(output_dir):
                os.makedirs(output_dir, exist_ok=True)

            with open(output_path, 'wb') as f:
                f.write(payload_plain)

            self.last_output_path = output_path

            if requested_path:
                if os.path.isdir(requested_path):
                    self.output_path = requested_path
                else:
                    preferred_dir = os.path.dirname(requested_path) or os.path.dirname(output_path)
                    self.output_path = preferred_dir
            else:
                self.output_path = os.path.dirname(output_path)

            try:
                self.extracted_data = payload_plain.decode('utf-8')
            except Exception:
                self.extracted_data = None
                try:
                    if output_path.lower().endswith('.pdf'):
                        with open(output_path, 'rb') as pf:
                            reader = PdfReader(pf)
                            texts = []
                            for page in reader.pages:
                                try:
                                    t = page.extract_text() or ''
                                except Exception:
                                    t = ''
                                if t:
                                    texts.append(t)
                            preview = "\n".join(texts).strip()
                            if preview:
                                self.extracted_data = preview
                except Exception:
                    pass
                if self.extracted_data is None:
                    self.extracted_data = f"Binary payload extracted ({len(payload_plain)} bytes) -> {output_path}"

            print("Steganography decoding completed successfully!")
            print(f"Extracted data saved to: {output_path}")

            self.header_info = {
                'version': int(version),
                'lsb_bits': int(header_lsb_bits),
                'start_offset': int(start_bit),
                'header_bits': int(header_bits_consumed),
                'payload_length': int(payload_length),
                'filename': suggested_filename,
                'crc32_ok': True,
                'encrypted': is_encrypted,
                'flags': int(flags),
                'nonce': nonce.hex() if nonce else '',
                'computed_start': int(start_bit),
            }
            return True

        except Exception as e:
            self.last_error = f"Decoding failed: {e}"
            print(f"Error during steganography decoding: {e}")
            return False
    def get_image_info(self) -> dict:
        # ... (existing code, no changes needed)
        if self.stego_image is None:
            return {}

        return {
            'path': self.stego_image_path,
            'dimensions': self.image_array.shape,
            'size_pixels': self.image_array.size,
            'mode': self.stego_image.mode,
            'format': self.stego_image.format,
            'max_capacity_bytes': (self.image_array.size * self.lsb_bits) // 8
        }
<<<<<<< HEAD
        
=======

    def get_video_info(self) -> dict:
        """Return metadata about the loaded steganographic video."""
        if not self.stego_video_path or self.video_data is None or self.video_metadata is None:
            return {}

        info = dict(self.video_metadata)
        info['path'] = self.stego_video_path
        info['dimensions'] = (info.get('height'), info.get('width'), info.get('channels'))
        info['flattened_length'] = int(self.video_data.size)
        frames = info.get('frames') or 0
        width = info.get('width') or 0
        height = info.get('height') or 0
        channels = info.get('channels') or 0
        fps = info.get('fps') or 0.0
        max_capacity_bits = frames * width * height * channels * self.lsb_bits
        info['max_capacity_bytes'] = max_capacity_bits // 8 if max_capacity_bits else 0
        info['duration'] = (frames / fps) if fps else None
        return info

>>>>>>> fe0df606
    def get_extracted_data(self) -> Optional[str]:
        # ... (existing code, no changes needed)
        return self.extracted_data

    def get_last_output_path(self) -> Optional[str]:
        """Return the full path of the most recent decode output."""
        return self.last_output_path

    def cleanup(self):
        # ... (existing code, no changes needed)
        self.stego_image = None
        self.image_array = None
        self.audio_data = None
<<<<<<< HEAD
        self.stego_image_path = None
        self.stego_audio_path = None
=======
        self.video_data = None
        self.stego_image_path = None
        self.stego_audio_path = None
        self.stego_video_path = None
        self.video_shape = None
        self.video_fps = None
        self.video_metadata = None
>>>>>>> fe0df606
        self.extracted_data = None
        self.last_error = None
        self.header_info = None
        self.last_output_path = None
        print("StegaDecodeMachine cleaned up")

    def get_last_error(self) -> Optional[str]:
        # ... (existing code, no changes needed)
        return self.last_error

    def get_header_info(self) -> Optional[dict]:
        # ... (existing code, no changes needed)
        return self.header_info
<|MERGE_RESOLUTION|>--- conflicted
+++ resolved
@@ -1,12 +1,9 @@
 import os
-<<<<<<< HEAD
-=======
 import json
 import base64
 import tempfile
 import subprocess
 import shutil
->>>>>>> fe0df606
 from typing import List, Optional, Tuple
 from datetime import datetime
 
@@ -14,8 +11,6 @@
 from PIL import Image
 from PyPDF2 import PdfReader
 import wave
-<<<<<<< HEAD
-=======
 from pathlib import Path
 
 try:
@@ -26,7 +21,6 @@
     from stegano import lsb
 except Exception:
     lsb = None
->>>>>>> fe0df606
 
 from machine.stega_spec import (
     FLAG_PAYLOAD_ENCRYPTED,
@@ -48,10 +42,7 @@
         """Initialize the steganography decoding machine"""
         self.stego_image_path: Optional[str] = None
         self.stego_audio_path: Optional[str] = None
-<<<<<<< HEAD
-=======
         self.stego_video_path: Optional[str] = None
->>>>>>> fe0df606
         self.lsb_bits: int = 1
         self.encryption_key: Optional[str] = None
         self.output_path: Optional[str] = None
@@ -60,13 +51,10 @@
         self.stego_image: Optional[Image.Image] = None
         self.image_array: Optional[np.ndarray] = None
         self.audio_data: Optional[np.ndarray] = None
-<<<<<<< HEAD
-=======
         self.video_data: Optional[np.ndarray] = None
         self.video_shape: Optional[Tuple[int, int, int, int]] = None
         self.video_fps: Optional[float] = None
         self.video_metadata: Optional[dict] = None
->>>>>>> fe0df606
         
         # Internal state for results
         self.extracted_data: Optional[str] = None
@@ -108,7 +96,6 @@
     def set_stego_audio(self, audio_path: str) -> bool:
         """
         Set the steganographic audio file and validate it.
-<<<<<<< HEAD
         """
         try:
             self._reset_media()
@@ -133,31 +120,6 @@
 
         except Exception as e:
             self.last_error = f"Error loading steganographic audio: {e}"
-=======
-        """
-        try:
-            self._reset_media()
-            if not os.path.exists(audio_path):
-                self.last_error = f"Steganographic audio not found: {audio_path}"
-                print(f"Error: {self.last_error}")
-                return False
-                
-            with wave.open(audio_path, 'rb') as audio_file:
-                n_frames = audio_file.getnframes()
-                samp_width = audio_file.getsampwidth()
-                raw_data = audio_file.readframes(n_frames)
-                print(f"[DEBUG] First 32 bytes of raw audio: {raw_data[:32].hex()}")
-                self.audio_data = np.frombuffer(raw_data, dtype=np.uint8)
-                print(f"[DEBUG] np.uint8 audio_data shape: {self.audio_data.shape}, first 32 bytes: {self.audio_data[:32].tolist()}")
-                self.stego_audio_path = audio_path
-                self.last_error = None
-
-            print(f"Steganographic audio loaded: {audio_path}")
-            print(f"Audio samples: {len(self.audio_data)}")
-            return True
-
-        except Exception as e:
-            self.last_error = f"Error loading steganographic audio: {e}"
             print(f"Error: {self.last_error}")
             return False
 
@@ -187,7 +149,6 @@
 
         except Exception as e:
             self.last_error = f"Error loading steganographic video: {e}"
->>>>>>> fe0df606
             print(f"Error: {self.last_error}")
             return False
 
@@ -198,14 +159,11 @@
         self.stego_image_path = None
         self.audio_data = None
         self.stego_audio_path = None
-<<<<<<< HEAD
-=======
         self.video_data = None
         self.stego_video_path = None
         self.video_shape = None
         self.video_fps = None
         self.video_metadata = None
->>>>>>> fe0df606
 
     def set_lsb_bits(self, bits: int) -> bool:
         # ... (existing code, no changes needed)
@@ -231,11 +189,7 @@
         """
         Validate all inputs before processing.
         """
-<<<<<<< HEAD
-        if not self.stego_image_path and not self.stego_audio_path:
-=======
         if not self.stego_image_path and not self.stego_audio_path and not self.stego_video_path:
->>>>>>> fe0df606
             return False, "Steganographic media not selected"
             
         if self.stego_image_path and self.image_array is None:
@@ -243,11 +197,8 @@
             
         if self.stego_audio_path and self.audio_data is None:
             return False, "Steganographic audio not loaded properly"
-<<<<<<< HEAD
-=======
 
         # For videos, we defer frame extraction to decode time using ffmpeg.
->>>>>>> fe0df606
 
         if not self.output_path:
             return False, "Output path not specified"
@@ -263,26 +214,7 @@
             self.last_error = error_msg
             print(f"Validation failed: {error_msg}")
             return False
-            
-        # Determine which media to decode from
-        if self.stego_image_path:
-            media_array = self.image_array
-        elif self.stego_audio_path:
-            media_array = self.audio_data
-        else:
-            self.last_error = "No steganographic media loaded."
-            return False
-
-<<<<<<< HEAD
-        return self._extract_from_media(media_array)
-        
-    def _extract_from_media(self, media_array: np.ndarray) -> bool:
-        """
-        Performs the core decoding logic on a NumPy array,
-        abstracting image vs. audio.
-        """
-        try:
-=======
+
         # If video is provided, use frame-based stegano decode (no header)
         if self.stego_video_path:
             ok = self._extract_from_video_frames(self.stego_video_path)
@@ -463,7 +395,6 @@
         abstracting image vs. audio.
         """
         try:
->>>>>>> fe0df606
             self.last_output_path = None
             print("Starting steganography decoding process...")
 
@@ -471,7 +402,6 @@
                 self.last_error = "Decryption key is required for decoding"
                 print(f"Error: {self.last_error}")
                 return False
-<<<<<<< HEAD
 
             if not (1 <= self.lsb_bits <= 8):
                 self.last_error = f"Invalid LSB bits setting: {self.lsb_bits}"
@@ -629,165 +559,6 @@
                 print(f"Error: {self.last_error}")
                 return False
 
-=======
-
-            if not (1 <= self.lsb_bits <= 8):
-                self.last_error = f"Invalid LSB bits setting: {self.lsb_bits}"
-                print(f"Error: {self.last_error}")
-                return False
-
-            flat_bytes = media_array.astype(np.uint8).reshape(-1)
-            total_bytes = flat_bytes.size
-            lsb_bits = self.lsb_bits
-            total_lsb_bits = total_bytes * lsb_bits
-
-            if total_lsb_bits == 0:
-                self.last_error = "Cover media contains no data to decode"
-                print(f"Error: {self.last_error}")
-                return False
-
-            identity_order = list(range(lsb_bits))
-
-            class BitCursor:
-                def __init__(self, start_bit: int, order: List[int]):
-                    self.pos = start_bit
-                    self.order = order
-
-                def _read_one(self) -> int:
-                    if self.pos >= total_lsb_bits:
-                        raise ValueError("Unexpected end of bitstream")
-                    byte_index = self.pos // lsb_bits
-                    within_byte = self.pos % lsb_bits
-                    bit_pos = self.order[within_byte]
-                    byte_value = int(flat_bytes[byte_index])
-                    self.pos += 1
-                    return (byte_value >> bit_pos) & 1
-
-                def read_bits(self, num_bits: int) -> int:
-                    value = 0
-                    for _ in range(num_bits):
-                        value = (value << 1) | self._read_one()
-                    return value
-
-                def read_bytes(self, num_bytes: int) -> bytes:
-                    return bytes(self.read_bits(8) for _ in range(num_bytes))
-
-            preview_cursor = BitCursor(0, identity_order)
-            preview_bits = []
-            preview_limit = min(total_lsb_bits, 8 * 16)
-            for _ in range(preview_limit):
-                try:
-                    preview_bits.append(preview_cursor.read_bits(1))
-                except ValueError:
-                    break
-            preview_bytes = bytearray()
-            for i in range(0, len(preview_bits), 8):
-                byte = 0
-                for bit in preview_bits[i:i + 8]:
-                    byte = (byte << 1) | (bit & 1)
-                preview_bytes.append(byte)
-            print(f"[DEBUG] First 16 bytes from LSB stream: {preview_bytes.hex()}")
-
-            header_cursor = BitCursor(0, identity_order)
-            header_bytes = bytearray()
-
-            def read_header_bytes(count: int) -> bytes:
-                data = header_cursor.read_bytes(count)
-                header_bytes.extend(data)
-                return data
-
-            def read_header_byte() -> int:
-                value = header_cursor.read_bits(8)
-                header_bytes.append(value)
-                return value
-
-            try:
-                read_header_bytes(4)  # magic
-                read_header_byte()    # version
-                read_header_byte()    # flags
-                read_header_byte()    # lsb bits
-                read_header_bytes(8)  # start offset
-                read_header_bytes(4)  # payload length
-                nonce_len = read_header_byte()
-                read_header_bytes(nonce_len)  # nonce
-                filename_len = read_header_byte()
-                read_header_bytes(filename_len)  # filename
-                read_header_bytes(4)  # crc32
-            except ValueError as exc:
-                self.last_error = f"Unexpected end of bitstream while reading header: {exc}"
-                print(f"Error: {self.last_error}")
-                return False
-
-            print(f"[DEBUG] Raw header bytes extracted: {list(header_bytes)}")
-
-            try:
-                header_info = unpack_header(bytes(header_bytes))
-            except Exception as exc:
-                self.last_error = f"Invalid header: {exc}"
-                print(f"Error: {self.last_error}")
-                return False
-
-            version = header_info["version"]
-            flags = header_info["flags"]
-            header_lsb_bits = header_info["lsb_bits"]
-            start_bit = header_info["start_bit_offset"]
-            payload_length = header_info["payload_len"]
-            nonce = header_info["nonce"]
-            filename = header_info["filename"]
-            expected_crc32 = header_info["crc32"]
-            header_bits_consumed = header_cursor.pos
-
-            if header_lsb_bits != self.lsb_bits:
-                self.last_error = f"LSB bits mismatch (header {header_lsb_bits} != selected {self.lsb_bits})"
-                print(f"Error: {self.last_error}")
-                return False
-
-            if start_bit < header_bits_consumed:
-                self.last_error = "Header reports start offset within header region"
-                print(f"Error: {self.last_error}")
-                return False
-
-            payload_bits = payload_length * 8
-            if payload_bits == 0:
-                self.last_error = "Payload length from header is zero"
-                print(f"Error: {self.last_error}")
-                return False
-
-            if start_bit + payload_bits > total_lsb_bits:
-                self.last_error = "Payload length from header exceeds media capacity"
-                print(f"Error: {self.last_error}")
-                return False
-
-            filename_bytes = filename.encode('utf-8')[:MAX_FILENAME_LEN]
-            rng = rng_from_key_and_filename(self.encryption_key, b"")
-            perm = perm_for_lsb_bits(rng, header_lsb_bits)
-            payload_cursor = BitCursor(start_bit, perm)
-
-            try:
-                payload_encrypted = payload_cursor.read_bytes(payload_length)
-            except ValueError as exc:
-                self.last_error = f"Unexpected end of bitstream while reading payload: {exc}"
-                print(f"Error: {self.last_error}")
-                return False
-
-            is_encrypted = bool(flags & FLAG_PAYLOAD_ENCRYPTED)
-            if is_encrypted:
-                if not nonce:
-                    self.last_error = "Encrypted payload missing nonce in header"
-                    print(f"Error: {self.last_error}")
-                    return False
-                payload_plain = decrypt_payload(self.encryption_key, nonce, payload_encrypted, filename_bytes)
-            else:
-                payload_plain = payload_encrypted
-
-            actual_crc32 = crc32(payload_plain)
-            print(f"[DEBUG] CRC32 expected: 0x{expected_crc32:08X}, actual: 0x{actual_crc32:08X}")
-            if actual_crc32 != expected_crc32:
-                self.last_error = "CRC32 mismatch. Wrong key or corrupted stego."
-                print(f"Error: {self.last_error}")
-                return False
-
->>>>>>> fe0df606
             timestamp = datetime.now().strftime('%Y%m%d_%H%M%S')
 
             def build_final_name(suggested: str) -> str:
@@ -819,11 +590,7 @@
                 output_path = explicit_file
             else:
                 if not base_dir:
-<<<<<<< HEAD
-                    stego_source = self.stego_image_path if self.stego_image_path else self.stego_audio_path
-=======
                     stego_source = (self.stego_image_path or self.stego_audio_path or self.stego_video_path)
->>>>>>> fe0df606
                     base_dir = os.path.dirname(stego_source) if stego_source else ''
                     if not base_dir:
                         base_dir = os.path.join(os.getcwd(), 'extracted_payloads')
@@ -896,6 +663,7 @@
             self.last_error = f"Decoding failed: {e}"
             print(f"Error during steganography decoding: {e}")
             return False
+
     def get_image_info(self) -> dict:
         # ... (existing code, no changes needed)
         if self.stego_image is None:
@@ -909,9 +677,6 @@
             'format': self.stego_image.format,
             'max_capacity_bytes': (self.image_array.size * self.lsb_bits) // 8
         }
-<<<<<<< HEAD
-        
-=======
 
     def get_video_info(self) -> dict:
         """Return metadata about the loaded steganographic video."""
@@ -932,7 +697,6 @@
         info['duration'] = (frames / fps) if fps else None
         return info
 
->>>>>>> fe0df606
     def get_extracted_data(self) -> Optional[str]:
         # ... (existing code, no changes needed)
         return self.extracted_data
@@ -946,10 +710,6 @@
         self.stego_image = None
         self.image_array = None
         self.audio_data = None
-<<<<<<< HEAD
-        self.stego_image_path = None
-        self.stego_audio_path = None
-=======
         self.video_data = None
         self.stego_image_path = None
         self.stego_audio_path = None
@@ -957,7 +717,6 @@
         self.video_shape = None
         self.video_fps = None
         self.video_metadata = None
->>>>>>> fe0df606
         self.extracted_data = None
         self.last_error = None
         self.header_info = None
